# Copyright 2025 Meituan Ltd. and/or its affiliates
#
# Licensed under the Apache License, Version 2.0 (the "License");
# you may not use this file except in compliance with the License.
# You may obtain a copy of the License at
#
#     http://www.apache.org/licenses/LICENSE-2.0
#
# Unless required by applicable law or agreed to in writing, software
# distributed under the License is distributed on an "AS IS" BASIS,
# WITHOUT WARRANTIES OR CONDITIONS OF ANY KIND, either express or implied.
# See the License for the specific language governing permissions and
# limitations under the License.
import asyncio
import os
import time
from pprint import pformat

import numpy as np
import ray
import torch
from ray import ObjectRef

from recipe.fully_async_policy.detach_utils import (
    RolloutSample,
    ValidateMetrics,
    prepare_single_generation_data,
)
from recipe.fully_async_policy.message_queue import MessageQueueClient
from recipe.fully_async_policy.ray_trainer import FullyAsyncRayPPOTrainer
from verl.single_controller.ray import RayClassWithInitArgs, RayWorkerGroup
from verl.trainer.ppo.ray_trainer import ResourcePoolManager
from verl.trainer.ppo.reward import load_reward_manager
from verl.trainer.ppo.utils import Role, WorkerType
from verl.utils.checkpoint.checkpoint_manager import find_latest_ckpt_path
from verl.utils.profiler import marked_timer
from verl.utils.tracking import ValidationGenerationsLogger


@ray.remote(num_cpus=10, max_concurrency=100)
class FullyAsyncRollouter(FullyAsyncRayPPOTrainer):
    """
    Asynchronous sample generator, responsible for continuously generating training samples
    and putting them into MessageQueue
    Based on the mature implementation improvements of OneStepOffRayTrainer
    """

    def __init__(
        self,
        config,
        tokenizer,
        role_worker_mapping: dict[Role, WorkerType],
        resource_pool_manager: ResourcePoolManager,
        ray_worker_group_cls: RayWorkerGroup = RayWorkerGroup,
        processor=None,
        reward_fn=None,
        val_reward_fn=None,
        device_name=None,
    ):
        # Store the tokenizer for text processing
        self.tokenizer = tokenizer
        self.processor = processor
        self.config = config
        self.reward_fn = load_reward_manager(
            config, tokenizer, num_examine=0, **config.reward_model.get("reward_kwargs", {})
        )
        self.val_reward_fn = load_reward_manager(
            config, tokenizer, num_examine=1, **config.reward_model.get("reward_kwargs", {})
        )
        self.hybrid_engine = config.actor_rollout_ref.hybrid_engine

        assert not self.hybrid_engine
        assert self.config.data.train_batch_size == 0, "train_batch_size must be zero"
        assert self.config.data.gen_batch_size == 1, "gen_batch_size must be one"
        assert self.config.async_training.staleness_threshold >= 0, "staleness_threshold must larger than 0"
        assert self.config.async_training.trigger_parameter_sync_step >= 1, (
            "trigger_parameter_sync_step must larger than 1"
        )

        self.role_worker_mapping = role_worker_mapping
        self.resource_pool_manager = resource_pool_manager
        self.ray_worker_group_cls = ray_worker_group_cls
        self.device_name = device_name if device_name else self.config.trainer.device
        self.validation_generations_logger = ValidationGenerationsLogger(
            project_name=self.config.trainer.project_name,
            experiment_name=self.config.trainer.experiment_name,
        )

        self.ref_in_actor = False
        self.kl_ctrl_in_reward = False
        self.use_critic = False
        self.use_reference_policy = False
        self.use_rm = False

        print("[FullyAsyncRollouter] Creating datasets...")
        from verl.trainer.main_ppo import create_rl_dataset, create_rl_sampler
        from verl.utils.dataset.rl_dataset import collate_fn

        train_dataset = create_rl_dataset(config.data.train_files, config.data, tokenizer, processor)
        val_dataset = create_rl_dataset(config.data.val_files, config.data, tokenizer, processor)
        train_sampler = create_rl_sampler(config.data, train_dataset)

        self._validate_config()
        print(f"[FullyAsyncRollouter] Rollouter _create_dataloader...\n{train_dataset}\n{val_dataset}")

        self._create_dataloader(train_dataset, val_dataset, collate_fn, train_sampler)

        # ==================== fully async config ====================

        self.total_rollout_steps = len(self.train_dataloader) * self.config.trainer.total_epochs
        if self.config.rollout.total_rollout_steps is not None:
            self.total_rollout_steps = min(self.config.rollout.total_rollout_steps, self.total_rollout_steps)
        print(f"[FullyAsyncRollouter] Total rollout steps: {self.total_rollout_steps}")
        self.total_train_steps = None

        # Rollouter parameter configuration
        self.message_queue_client = None

        # Worker groups: rollout_wg is same to actor_rollout_wg
        self.rollout_wg = None
        self.actor_rollout_wg = None
        self.async_rollout_manager = None

        # Config
        self.staleness_threshold: float = config.async_training.get("staleness_threshold", 1)
        # required_samples use ppo_mini_batch_size*require_batches as the minimum number of samples.
        self.require_batches = config.async_training.require_batches
        self.required_samples = config.actor_rollout_ref.actor.ppo_mini_batch_size * self.require_batches
        self.max_required_samples = None
        self.max_concurrent_samples = None
        # queue size
        self.max_queue_size = None

        # Statistics
        self.current_param_version = 0
        self.total_generated_samples = 0
        self.staleness_samples = 0
        self.dropped_stale_samples = 0
        self.processed_sample_count = 0
        # we start from step 1
        self.global_steps = 1
        self.idle_start_time = None
        self.version_start_time = None

        # Concurrency control
        self.paused = False
        self.running = True

        # Add dataloader lock
        self.dataloader_lock = asyncio.Lock()

        # Initialize async queues
        self.pending_queue = asyncio.Queue(maxsize=128)
        self.active_tasks = set()
        self.cancel_queue = asyncio.Queue()

    def _init_async_objects(self):
        # Use asyncio.Event for simpler pause/resume control
        self.resume_event = asyncio.Event()
        self.resume_event.set()  # Initially running
        self.lock = asyncio.Lock()

    async def set_message_queue_client(self, message_queue_client: MessageQueueClient):
        """Set message queue client"""
        async with self.lock:
            self.message_queue_client = message_queue_client

    async def set_max_required_samples(self):
        async with self.lock:
            self.max_required_samples = int(
                self.required_samples
                * (self.staleness_threshold + 1)
                * self.config.async_training.trigger_parameter_sync_step
            )
            self.total_train_steps = int(
                self.total_rollout_steps
                / (self.required_samples * self.config.async_training.trigger_parameter_sync_step)
            )

            self.max_concurrent_samples = len(self.async_rollout_manager.server_handles) * 16
            self.max_concurrent_samples = min(self.max_concurrent_samples, self.max_required_samples)
            self.max_queue_size = self.max_required_samples

            print(
                f"[FullyAsyncRollouter] required_samples : {self.required_samples} "
                f"max_required_samples: {self.max_required_samples} "
                f"max_queue_size: {self.max_queue_size} "
                f"total_train_steps: {self.total_train_steps} "
                f"total_rollout_steps: {self.total_rollout_steps} "
                f"max_concurrent_samples: {self.max_concurrent_samples} "
            )

    def get_rollout_wg(self):
        """Get rollout worker group"""
        return self.rollout_wg

    def get_max_queue_size(self):
        return self.max_queue_size

    def get_total_train_steps(self):
        return self.total_train_steps

    async def update_param_version(self, version: int, validate: bool = False, global_steps: int = 0):
        """Update current parameter version"""
        async with self.lock:
            old_version = self.current_param_version
            self.current_param_version = version
            # every time param change, reset staleness_samples
            self.staleness_samples = (
                len(self.active_tasks) + self.cancel_queue.qsize() + await self.message_queue_client.get_queue_size()
            )
            timing_raw = {}
            idle_ratio = None
            if self.idle_start_time is not None and self.version_start_time is not None:
                rollout_active_time = self.idle_start_time - self.version_start_time
                rollout_version_time = time.time() - self.version_start_time
                idle_ratio = 1 - rollout_active_time / rollout_version_time
                timing_raw["rollouter/active_time"] = rollout_active_time
                timing_raw["rollouter/version_time"] = rollout_version_time
                timing_raw["rollouter/idle_ratio"] = idle_ratio
                self.idle_start_time = None
            print(
                f"[FullyAsyncRollouter][Public][update_param_version] "
                f"Parameter version updated from {old_version} to {version} "
                f",reset staleness_samples to: {self.staleness_samples}"
                f",idle_ratio: {idle_ratio}"
            )
            val_metrics = None
            if (
                self.val_reward_fn is not None
                and self.config.rollout.test_freq > 0
                and self.current_param_version % self.config.rollout.test_freq == 0
                and self.current_param_version > 0  # don't test here in the initial parameter sync
            ) or (validate and self.val_reward_fn is not None):
                with marked_timer("rollouter/validate_time", timing_raw, color="green"):
                    val_metrics: dict = self._validate()
            data = ValidateMetrics(
                timing_raw=timing_raw, metrics=val_metrics, global_steps=global_steps, param_version=version
            )
            await self.message_queue_client.put_validate(ray.cloudpickle.dumps(data))

            self.version_start_time = time.time()

    async def save_checkpoint(self, local_global_step_folder: str):
        # WARNING!: Due to the asynchronous nature, there are some in-flight samples
        # (pending/cancel/result queue and message queue).
        # Therefore, directly saving the state of the dataloader will result in losing these
        # samples when resuming training.
        # TODO: Implement dataloader recovery without losing in-flight samples.
        from verl.utils.fs import local_mkdir_safe

        # save dataloader
        local_mkdir_safe(local_global_step_folder)
        dataloader_local_path = os.path.join(local_global_step_folder, "data.pt")
        async with self.dataloader_lock:
            dataloader_state_dict = self.train_dataloader.state_dict()
        torch.save(dataloader_state_dict, dataloader_local_path)
        print(f"[FullyAsyncRollouter] Saved dataloader checkpoint to {dataloader_local_path}")

    def load_checkpoint(self):
        """Load checkpoint including dataloader state based on resume mode"""

        if self.config.trainer.resume_mode == "disable":
            print("[FullyAsyncRollouter] Resume mode is disabled, starting from scratch")
            return 0

        # Determine checkpoint folder path
        if self.config.trainer.default_hdfs_dir is not None:
            raise NotImplementedError("[FullyAsyncRollouter] Load from hdfs is not implemented yet")
        else:
            checkpoint_folder = self.config.trainer.default_local_dir
            if not os.path.isabs(checkpoint_folder):
                working_dir = os.getcwd()
                checkpoint_folder = os.path.join(working_dir, checkpoint_folder)

            global_step_folder = find_latest_ckpt_path(checkpoint_folder)

        # Find and validate global_step_folder based on resume mode
        if self.config.trainer.resume_mode == "auto":
            if global_step_folder is None:
                print("[FullyAsyncRollouter] Training from scratch (no checkpoint found)")
                return 0
        elif self.config.trainer.resume_mode == "resume_path":
            assert isinstance(self.config.trainer.resume_from_path, str), (
                "[FullyAsyncRollouter] resume_from_path must be str type"
            )
            assert "global_step_" in self.config.trainer.resume_from_path, (
                "[FullyAsyncRollouter] resume_from_path must specify the global_steps"
            )
            global_step_folder = self.config.trainer.resume_from_path
            if not os.path.isabs(global_step_folder):
                working_dir = os.getcwd()
                global_step_folder = os.path.join(working_dir, global_step_folder)
        else:
            raise ValueError(f"[FullyAsyncRollouter] Unknown resume_mode: {self.config.trainer.resume_mode}")

        print(f"[FullyAsyncRollouter] Loading checkpoint from: {global_step_folder}")

        # Extract and set global step
        trainer_global_steps = int(global_step_folder.split("global_step_")[-1])
        self.global_steps = (
            trainer_global_steps * self.required_samples * self.config.async_training.trigger_parameter_sync_step + 1
        )
        print(f"[FullyAsyncRollouter] Setting global_steps to {self.global_steps}")

        # Load dataloader state
        dataloader_local_path = os.path.join(global_step_folder, "data.pt")
        if os.path.exists(dataloader_local_path):
            dataloader_state_dict = torch.load(dataloader_local_path, weights_only=False)
            self.train_dataloader.load_state_dict(dataloader_state_dict)
            print(f"[FullyAsyncRollouter] Loaded dataloader state from {dataloader_local_path}")
        else:
            print(
                f"[FullyAsyncRollouter] Warning: No dataloader state found at {dataloader_local_path}, "
                f"will start from scratch"
            )

    def _validate_config(self):
        # Validate asynchronous training configuration
        if not hasattr(self.config, "async_training"):
            raise ValueError("[FullyAsyncRollouter] Missing async_training configuration")
        assert self.config.actor_rollout_ref.rollout.calculate_log_probs, "must rollout calculate log_probs"

    async def init_workers(self):
        """Initialize distributed training workers using Ray backend.

        Creates:
        1. Ray resource pools from configuration
        2. Worker groups for each role (actor, critic, etc.)
        """
        self._init_async_objects()
        self._init_resource_pools()
        self._create_worker_classes()
        self._init_worker_groups()
        self._init_models()
        await self._init_async_rollout_manager()

    def _create_actor_rollout_classes(self):
        # only create rollout
        for role in [Role.Rollout]:
            resource_pool = self.resource_pool_manager.get_resource_pool(role)
            role_cls = RayClassWithInitArgs(
                cls=self.role_worker_mapping[role],
                config=self.config.actor_rollout_ref,
                role=str(role),
            )
            self.resource_pool_to_cls[resource_pool][str(role)] = role_cls

    def _init_models(self):
        self.rollout_wg = self.all_wg[str(Role.Rollout)]
        self.rollout_wg.init_model()
        self.actor_rollout_wg = self.rollout_wg

    def _create_continuous_iterator(self):
        """
        Create a continuous data iterator across epoch
        """
        for epoch in range(self.config.rollout.total_epochs):
            iterator = iter(self.train_dataloader)
            for batch_dict in iterator:
                yield epoch, batch_dict

    async def _init_async_rollout_manager(self):
        # create async rollout manager and request scheduler
        assert self.config.actor_rollout_ref.rollout.mode == "async"
        from recipe.fully_async_policy.agent_loop import FullyAsyncAgentLoopManager

        self.async_rollout_mode = True
        self.async_rollout_manager = await FullyAsyncAgentLoopManager.create(
            config=self.config,
            worker_group=self.rollout_wg,
        )

    # Add samples to the pending_queue
    async def _feed_samples(self):
        continuous_iterator = self._create_continuous_iterator()

        for epoch, batch_dict in continuous_iterator:
            # Similar to _prepare_generate_batch: Separate data
            full_batch = prepare_single_generation_data(batch_dict, self.config)

            sample_id = f"sample_{epoch}_{self.global_steps}"

            rollout_sample = RolloutSample(
                full_batch=full_batch,
                agent_loop_output_list=[None] * self.config.actor_rollout_ref.rollout.n,
                sample_id=sample_id,
                epoch=epoch,
                param_version=0,
                param_version_start=[],
                param_version_end=[],
                processing_times=[],
                tool_calls=[],
                rollout_status={},
            )

            await self.pending_queue.put(rollout_sample)

            # Check if have reached the last step
            if self.global_steps >= self.total_rollout_steps:
                print(
                    f"[FullyAsyncRollouter][Feed] "
                    f"Maximum count has been reached, stop adding new samples"
                    f"{self.global_steps} >= {self.total_rollout_steps}"
                )
                break

            self.global_steps += 1

        # End signal
        await self.pending_queue.put("DONE")
        print(f"[FullyAsyncRollouter][Feed] Sample addition is complete, {self.global_steps} samples have been added")

    async def _wait_and_clear_tasks(self):
        """Helper: Wait for all active tasks to complete and clear the set"""
        # async with self.lock:
        tasks = list(self.active_tasks)

        if tasks:
            await asyncio.gather(*tasks, return_exceptions=True)

        # async with self.lock:
        self.active_tasks.clear()

    async def _processor_worker(self):
        """
        Streaming worker coroutines, a sample is submitted for processing without waiting for batches
        Simplified version with better concurrency control and no lock contention.
        """
        while True:
            # 1. Check running status
            if not self.running:
                break

            # 2. Wait for resume signal
            await self.resume_event.wait()

            # 3. Auto-pause check
            if self.staleness_samples >= self.max_required_samples:
                print(
                    "[FullyAsyncRollouter][ShouldPause] "
                    f"due to "
                    f"staleness_samples {self.staleness_samples} >= max_required_samples {self.max_required_samples} "
                )
                # async with self.lock:
                self.paused = True
                self.resume_event.clear()
                continue

            # 4. Fetch sample (Priority: Cancel Queue > Pending Queue)
            try:
                if not self.cancel_queue.empty():
                    rollout_sample = self.cancel_queue.get_nowait()
                    simple_from_cancel_queue = True
                else:
                    # Use wait_for to allow responding to pause signals periodically
                    rollout_sample = await asyncio.wait_for(self.pending_queue.get(), timeout=1.0)
                    simple_from_cancel_queue = False
            except asyncio.TimeoutError:
                continue
            except asyncio.QueueEmpty:
                continue

            if rollout_sample == "DONE":
                print("[FullyAsyncRollouter][Processor] Received end signal, waiting for remaining tasks...")
                await self._wait_and_clear_tasks()
                break

            if not simple_from_cancel_queue:
                self.staleness_samples += 1

            # 5. Concurrency Control (Wait outside lock)
            while True:
                # async with self.lock:
                if len(self.active_tasks) < self.max_concurrent_samples:
                    break
                tasks = list(self.active_tasks)

                if tasks:
                    done, _ = await asyncio.wait(tasks, return_when=asyncio.FIRST_COMPLETED)
                    # async with self.lock:
                    self.active_tasks.difference_update(done)

            # 6. Submit Task
            async with self.lock:
                # Double check pause status
                if self.paused:
                    # If paused, put sample back to cancel_queue for retry
                    await self.cancel_queue.put(rollout_sample)
                    continue

                task = asyncio.create_task(
                    self._process_single_sample_streaming(rollout_sample),
                    name=rollout_sample.sample_id,
                )
                self.active_tasks.add(task)

            if simple_from_cancel_queue:
                self.cancel_queue.task_done()
            else:
                self.pending_queue.task_done()

    async def _process_single_sample_streaming(self, rollout_sample: RolloutSample):
        """Process a single sample streamingly"""
        # Calling asynchronous generation methods
        rollout_sample.full_batch.non_tensor_batch["param_version"] = [self.current_param_version] * len(
            rollout_sample.full_batch
        )
        ret, is_cancel = await self.async_rollout_manager.generate_single_sample_async(
            rollout_sample.full_batch, rollout_sample.agent_loop_output_list
        )
        if not is_cancel:
            rollout_sample.full_batch = ret
            rollout_sample.full_batch.non_tensor_batch["uid"] = np.array(
                [f"uid_{rollout_sample.sample_id}"] * len(rollout_sample.full_batch), dtype=object
            )
            rollout_sample.param_version = self.current_param_version
            rollout_sample.rollout_status = await self.get_statistics()
            rollout_sample.agent_loop_output_list = []

            success = await self.message_queue_client.put_sample(
                sample=ray.cloudpickle.dumps(rollout_sample),
                param_version=rollout_sample.param_version,
            )
            if success:
                self.total_generated_samples += 1
            else:
                self.dropped_stale_samples += 1
        else:
            rollout_sample.agent_loop_output_list = ret
            await self.cancel_queue.put(rollout_sample)

        self.processed_sample_count += 1

    async def _streaming_generation_main(self):
        """The main entry method for stream processing"""

        if self.async_rollout_manager is None:
            await self._init_async_rollout_manager()

        # Start the streaming loop
        print(f"[FullyAsyncRollouter] Start streaming mode, maximum concurrent samples: {self.max_concurrent_samples}")

        # Start sample feed coroutine, streaming process coroutine
        self.feed_task = asyncio.create_task(self._feed_samples())
        self.processor_task = asyncio.create_task(self._processor_worker())

        try:
            # Wait for sample feed to complete
<<<<<<< HEAD
=======
            # Use asyncio.wait to monitor all tasks. If processor exits early,
            # detect it instead of blocking on feed_task (it might be stuck on a full queue).
>>>>>>> 799c931b
            done, pending = await asyncio.wait(
                [self.feed_task, self.processor_task], return_when=asyncio.FIRST_COMPLETED
            )

            for task in done:
                if task.exception():
                    raise task.exception()

            if self.feed_task not in done:
                raise RuntimeError("Processor task exited prematurely")

            print("[FullyAsyncRollouter] Sample feed completed")

            # Wait for streaming to complete
            await self.processor_task
            print("[FullyAsyncRollouter] Streaming process completed")

        except Exception as e:
            print(f"[FullyAsyncRollouter] Streaming process exception:{e}")

        finally:
            if self.processor_task:
                self.processor_task.cancel()

            await asyncio.gather(self.processor_task, return_exceptions=True)

        # Send a finish signal
        await self.message_queue_client.put_sample(
            sample=None,
            param_version=self.current_param_version,
        )

        async with self.lock:
            self.running = False

    async def fit(self):
        """
        Start the async rollouter - entry point that sets up and runs async tasks
        Main async fit method that coordinates all coroutines
        """

        print("[FullyAsyncRollouter] Starting FullyAsyncRollouter...")

        if self.message_queue_client is None:
            raise ValueError("MessageQueue client not set. Call set_message_queue_client() first.")

        # Set the running status flag
        self.paused = False
        self.running = True
        self.resume_event.set()

        # Create the main asynchronous task
        generation_task = asyncio.create_task(self._streaming_generation_main())
        monitor_task = asyncio.create_task(self._async_monitor_loop())

        try:
            # Run build and monitoring tasks concurrently
            await asyncio.gather(generation_task, monitor_task, return_exceptions=True)
        except Exception as e:
            print(f"[FullyAsyncRollouter] Asynchronous task execution error: {e}")
        finally:
            if not generation_task.done():
                generation_task.cancel()
            if not monitor_task.done():
                monitor_task.cancel()

            # Wait for the task to complete
            await asyncio.gather(generation_task, monitor_task, return_exceptions=True)

        print("[FullyAsyncRollouter] Rollouter fit completed")

    async def _async_monitor_loop(self):
        """
        Async coroutine for monitoring:
        Function 1: Log information output
        Function 2: Trigger rollout recovery
        """
        last_stats_time = time.time()
        stats_interval = 60.0
        check_interval = 10.0

        while True:
            if not self.running:
                break
            await asyncio.sleep(check_interval)
            # Print statistics periodically
            current_time = time.time()
            if current_time - last_stats_time >= stats_interval:
                stats = await self.get_statistics()
                print(f"[FullyAsyncRollouter][MonitorLoop][Statistics] {pformat(stats)}")
                last_stats_time = current_time

    async def pause(self):
        """pause rollout"""
        print("[FullyAsyncRollouter][Public][Pause]")
        t0 = time.time()
        # async with self.lock:
        self.paused = True
        self.resume_event.clear()
        print(f"[FullyAsyncRollouter][Public][Pause] set siginal,cost: {time.time()-t0}")
        t1 = time.time()
        # Cancel all rollout tasks (Outside lock)
        if self.config.async_training.partial_rollout:
            await self.async_rollout_manager.cancel()
        print(f"[FullyAsyncRollouter][Public][Pause] async_rollout_manager.cancel(), cost: {time.time()-t1}")
        t2 = time.time()
        # Wait for active tasks to finish (Outside lock)
        await self._wait_and_clear_tasks()
        print(f"[FullyAsyncRollouter][Public][Pause] _wait_and_clear_tasks(), cost: {time.time()-t2}")
        print("[FullyAsyncRollouter][Public][Pause] All active tasks completed")

        await self.async_rollout_manager.reset_prefix_cache()

    async def resume(self, dependency_ref: ObjectRef = None):
        if dependency_ref is not None:
            ray.get(dependency_ref)
        print("[FullyAsyncRollouter][Public][Resume]")

        if self.config.async_training.partial_rollout:
            await self.async_rollout_manager.resume()

        # async with self.lock:
        self.paused = False
        self.resume_event.set()

    async def get_statistics(self) -> dict:
        queue_stats = self.message_queue_client.get_statistics_sync()

        stats = {
            # monitor stats
            "monitor/active_tasks_size": len(self.active_tasks),
            "monitor/queue/pending_queue_size": self.pending_queue.qsize(),
            "monitor/queue/cancel_queue_size": self.cancel_queue.qsize(),
            "monitor/queue/mq_queue_size": queue_stats["queue_size"],
            # counting stats
            "count/current_param_version": self.current_param_version,
            "count/total_generated_samples": self.total_generated_samples,
            "count/staleness_samples": self.staleness_samples,
            "count/dropped_stale_samples": self.dropped_stale_samples,
            # static stats
            "static/max_required_samples": self.max_required_samples,
            "static/required_samples": self.required_samples,
            "static/staleness_threshold": self.staleness_threshold,
            "static/max_queue_size": self.max_queue_size,
            "static/max_concurrent_samples": self.max_concurrent_samples,
        }

        return stats<|MERGE_RESOLUTION|>--- conflicted
+++ resolved
@@ -547,11 +547,8 @@
 
         try:
             # Wait for sample feed to complete
-<<<<<<< HEAD
-=======
             # Use asyncio.wait to monitor all tasks. If processor exits early,
             # detect it instead of blocking on feed_task (it might be stuck on a full queue).
->>>>>>> 799c931b
             done, pending = await asyncio.wait(
                 [self.feed_task, self.processor_task], return_when=asyncio.FIRST_COMPLETED
             )

--- conflicted
+++ resolved
@@ -19,11 +19,8 @@
 
 import numpy as np
 import ray
-<<<<<<< HEAD
-=======
 import torch
 from ray import ObjectRef
->>>>>>> 4386937f
 
 from recipe.fully_async_policy.detach_utils import (
     RolloutSample,
@@ -35,16 +32,11 @@
 from recipe.fully_async_policy.ray_trainer import FullyAsyncRayPPOTrainer
 from verl import DataProto
 from verl.single_controller.ray import RayClassWithInitArgs, RayWorkerGroup
-from verl.trainer.ppo.ray_trainer import ResourcePoolManager
-<<<<<<< HEAD
-from verl.trainer.ppo.ray_trainer import process_validation_metrics
-from verl.trainer.ppo.utils import Role, WorkerType
-=======
 from verl.trainer.ppo.reward import load_reward_manager
+from verl.trainer.ppo.ray_trainer import ResourcePoolManager, process_validation_metrics
 from verl.trainer.ppo.utils import Role, WorkerType
 from verl.utils.checkpoint.checkpoint_manager import find_latest_ckpt_path
 from verl.utils.profiler import marked_timer
->>>>>>> 4386937f
 from verl.utils.tracking import ValidationGenerationsLogger
 
 
@@ -69,9 +61,6 @@
         device_name=None,
     ):
         # Store the tokenizer for text processing
-        self.consumer_task_validate = None
-        self.processor_task_validate = None
-        self.feed_task_validate = None
         self.tokenizer = tokenizer
         self.processor = processor
         self.config = config
@@ -151,13 +140,9 @@
         self.total_generated_samples = 0
         self.staleness_samples = 0
         self.dropped_stale_samples = 0
-<<<<<<< HEAD
-        self.global_steps = 0
-=======
         self.processed_sample_count = 0
         # we start from step 1
         self.global_steps = 1
->>>>>>> 4386937f
         self.idle_start_time = None
         self.version_start_time = None
 
@@ -165,27 +150,25 @@
         self.running = True
         self.monitor_loop_trigger = True
 
-<<<<<<< HEAD
         # Pause state separation:
         # - self.global_paused: Controlled by pause()/resume(), stops ALL tasks
         # - self.conditional_paused: Controlled by _should_pause_generation(), conditional pause
         self.global_paused = False
         self.conditional_paused = False
 
-        # Initialize async locks directly
-        self.lock = asyncio.Lock()
-        self.condition = asyncio.Condition(self.lock)
-=======
         # Add dataloader lock
         self.dataloader_lock = asyncio.Lock()
->>>>>>> 4386937f
 
         # Initialize async queues
         self.pending_queue = asyncio.Queue(maxsize=128)
         self.active_tasks = set()
         self.cancel_queue = asyncio.Queue()
 
-<<<<<<< HEAD
+        # Store the tokenizer for text processing
+        self.consumer_task_validate = None
+        self.processor_task_validate = None
+        self.feed_task_validate = None
+
         # All async validate task, execute in a queue
         self.validate_task = set()
         self.validate_lock = asyncio.Lock()
@@ -200,7 +183,7 @@
         self.max_consumer_concurrency = 64
         self.consumer_active_tasks = set()
         self.consumer_lock = asyncio.Lock()
-=======
+
     def _init_async_objects(self):
         # Initialize asyncio synchronization primitives.
         # We let asyncio.Condition create the Lock internally to ensure they share the same Event Loop.
@@ -210,7 +193,6 @@
         # is the most robust workaround.
         self.condition = asyncio.Condition()
         self.lock = self.condition._lock
->>>>>>> 4386937f
 
     async def set_message_queue_client(self, message_queue_client: MessageQueueClient):
         """Set message queue client"""
@@ -444,11 +426,7 @@
 
         for epoch, batch_dict in continuous_iterator:
             # Similar to _prepare_generate_batch: Separate data
-<<<<<<< HEAD
             full_batch = prepare_single_generation_data(batch_dict, self.config.actor_rollout_ref.rollout.n)
-=======
-            full_batch = prepare_single_generation_data(batch_dict, self.config)
->>>>>>> 4386937f
 
             sample_id = f"sample_{epoch}_{self.global_steps}"
 
@@ -587,57 +565,6 @@
             rollout_sample.rollout_status = await self.get_statistics()
             rollout_sample.agent_loop_output_list = []
 
-<<<<<<< HEAD
-    async def _merge_rollout_sample_task(self, rollout_sample: RolloutSample):
-        """Async task for processing a single rollout sample"""
-        try:
-            # Run merge_rollout_sample synchronously in the task
-            processed_sample = merge_rollout_sample(self.config, self.tokenizer, rollout_sample, self.processor)
-
-            # Put RolloutSample into the message queue
-            success = await self.message_queue_client.put_sample(
-                sample=ray.cloudpickle.dumps(processed_sample),
-                param_version=processed_sample.param_version,
-            )
-
-            async with self.consumer_lock:
-                if success:
-                    self.total_generated_samples += 1
-                else:
-                    self.dropped_stale_samples += 1
-
-        except Exception as e:
-            print(f"[FullyAsyncRollouter][ConsumerTask] Error processing sample {rollout_sample.sample_id}: {e}")
-            # Clean up from active tasks when done
-
-    async def _consumer_worker(self):
-        """
-        The consumer coroutine is responsible for obtaining the processing results
-        from the result queue and putting them into the message queue
-        Uses concurrent tasks to process merge_rollout_sample with max concurrency of 32
-        """
-        while True:
-            rollout_sample = await self.result_queue.get()
-            self.result_queue.task_done()
-
-            if rollout_sample is None:
-                break
-
-            # Check consumer task concurrency limit and wait if necessary
-            while len(self.consumer_active_tasks) >= self.max_consumer_concurrency:
-                if self.consumer_active_tasks:
-                    done_tasks, self.consumer_active_tasks = await asyncio.wait(
-                        self.consumer_active_tasks, return_when=asyncio.FIRST_COMPLETED
-                    )
-                    for task in done_tasks:
-                        await task
-
-            await self.safe_create_task(
-                self._merge_rollout_sample_task(rollout_sample),
-                name=f"consumer_task_{rollout_sample.sample_id}",
-                task_set=self.consumer_active_tasks,
-            )
-=======
             success = await self.message_queue_client.put_sample(
                 sample=ray.cloudpickle.dumps(rollout_sample),
                 param_version=rollout_sample.param_version,
@@ -651,36 +578,21 @@
             await self.cancel_queue.put(rollout_sample)
 
         self.processed_sample_count += 1
->>>>>>> 4386937f
 
     async def _streaming_generation_main(self):
         """The main entry method for stream processing"""
 
-<<<<<<< HEAD
-        # we start from step 1
-        self.global_steps += 1
-=======
         if self.async_rollout_manager is None:
             await self._init_async_rollout_manager()
->>>>>>> 4386937f
 
         # Start the streaming loop
         print(f"[FullyAsyncRollouter] Start streaming mode, maximum concurrent samples: {self.max_concurrent_samples}")
 
-<<<<<<< HEAD
-        # Start sample feed coroutine, streaming process coroutine and consumer coroutine
+        # Start sample feed coroutine, streaming process coroutine
         self.feed_task = await self.safe_create_task(self._feed_samples(), name="feed_task")
         self.processor_task = await self.safe_create_task(self._processor_worker(), name="processor_task")
-        self.consumer_task = await self.safe_create_task(self._consumer_worker(), name="consumer_task")
 
         exception_occurred = None
-
-        try:
-            await self.feed_task
-=======
-        # Start sample feed coroutine, streaming process coroutine
-        self.feed_task = asyncio.create_task(self._feed_samples())
-        self.processor_task = asyncio.create_task(self._processor_worker())
 
         try:
             # Wait for sample feed to complete
@@ -697,19 +609,14 @@
             if self.feed_task not in done:
                 raise RuntimeError("Processor task exited prematurely")
 
->>>>>>> 4386937f
             print("[FullyAsyncRollouter] Sample feed completed")
+
+            # Wait for streaming to complete
             await self.processor_task
             print("[FullyAsyncRollouter] Streaming process completed")
-<<<<<<< HEAD
-            await self.consumer_task
-            print("[FullyAsyncRollouter] Consumer process completed")
-            await self.result_queue.join()
-            print("[FullyAsyncRollouter] result_queue is empty")
+
             await self.cancel_queue.join()
             print("[FullyAsyncRollouter] cancel_queue is empty")
-=======
->>>>>>> 4386937f
 
         except Exception as e:
             print(f"[FullyAsyncRollouter] Streaming process exception:{e}")
@@ -717,20 +624,13 @@
 
         finally:
             print(f"[FullyAsyncRollouter] Clear Resource")
-            if self.feed_task:
-                self.feed_task.cancel()
             if self.processor_task:
                 self.processor_task.cancel()
 
-<<<<<<< HEAD
-            await asyncio.gather(self.feed_task, self.processor_task, self.consumer_task, return_exceptions=True)
+            await asyncio.gather(self.processor_task, return_exceptions=True)
 
             self.feed_task = None
             self.processor_task = None
-            self.consumer_task = None
-=======
-            await asyncio.gather(self.processor_task, return_exceptions=True)
->>>>>>> 4386937f
 
         # Send a finish signal
         await self.message_queue_client.put_sample(
@@ -780,9 +680,6 @@
             # Wait for the task to complete
             await asyncio.gather(generation_task, monitor_task, return_exceptions=True)
 
-        # wait lask validate task
-        await asyncio.gather(*self.validate_task, return_exceptions=True)
-
         print("[FullyAsyncRollouter] Rollouter fit completed")
 
     async def _async_monitor_loop(self):
@@ -794,10 +691,6 @@
         last_stats_time = time.time()
         stats_interval = 60.0
         check_interval = 10.0
-
-        # Use a deque with max length 10 to store result queue sizes
-        from collections import deque
-        result_queue_size_list = deque(maxlen=10)
 
         while True:
             async with self.lock:
@@ -810,15 +703,6 @@
                 stats = await self.get_statistics()
                 print(f"[FullyAsyncRollouter][MonitorLoop][Statistics] {pformat(stats)}")
                 last_stats_time = current_time
-
-                # Automatically scale the execution concurrency of consumer_worker
-                result_queue_size_list.append(stats['monitor/queue/result_queue_size'])
-                # Calculate mean only when we have enough data
-                if len(result_queue_size_list) >= 10:
-                    mean_result = sum(result_queue_size_list) / len(result_queue_size_list)
-                    if mean_result > 128:
-                        self.max_consumer_concurrency = min(int(self.max_consumer_concurrency * 1.1), 128)
-                        print(f"[FullyAsyncRollouter][MonitorLoop] Increased max_consumer_concurrency to {self.max_consumer_concurrency}")
 
             # Trigger rollout recovery
             if self.monitor_loop_trigger:
@@ -863,7 +747,7 @@
                 await asyncio.gather(*self.active_tasks, return_exceptions=True)
                 self.active_tasks.clear()
                 print("[FullyAsyncRollouter][Public][Pause] All active tasks completed")
-<<<<<<< HEAD
+            await self.async_rollout_manager.clear_kv_cache()
 
             if self.active_tasks_validate:
                 await asyncio.gather(*self.active_tasks_validate, return_exceptions=True)
@@ -871,9 +755,6 @@
                 print("[FullyAsyncRollouter][Public][Pause] All validate active tasks completed")
 
             await self.async_rollout_manager.reset_prefix_cache()
-=======
-            await self.async_rollout_manager.clear_kv_cache()
->>>>>>> 4386937f
             self.monitor_loop_trigger = False
 
     async def resume(self, trigger_sync_validate=False):
@@ -881,7 +762,9 @@
         async with self.lock:
             if self.config.async_training.partial_rollout:
                 await self.async_rollout_manager.resume()
-<<<<<<< HEAD
+            self.paused = False
+            if self.config.async_training.partial_rollout:
+                await self.async_rollout_manager.resume()
 
             self.global_paused = False
             self.conditional_paused = False  # Reset both pause states
@@ -903,12 +786,6 @@
         elif self.val_reward_fn is not None and trigger_sync_validate:
             await self._validate_main()
 
-=======
-            self.paused = False
-            self.monitor_loop_trigger = True
-            self.condition.notify_all()
-
->>>>>>> 4386937f
     async def get_statistics(self) -> dict:
         queue_stats = self.message_queue_client.get_statistics_sync()
 
@@ -918,8 +795,6 @@
             "monitor/queue/pending_queue_size": self.pending_queue.qsize(),
             "monitor/queue/cancel_queue_size": self.cancel_queue.qsize(),
             "monitor/queue/mq_queue_size": queue_stats["queue_size"],
-            # consumer task stats
-            "monitor/consumer/active_tasks_size": len(self.consumer_active_tasks),
             # counting stats
             "count/current_param_version": self.current_param_version,
             "count/total_generated_samples": self.total_generated_samples,
@@ -931,6 +806,7 @@
             "static/staleness_threshold": self.staleness_threshold,
             "static/max_queue_size": self.max_queue_size,
             "static/max_concurrent_samples": self.max_concurrent_samples,
+            # validate stats
             "monitor/validate/active_tasks_size": len(self.active_tasks_validate),
             "monitor/validate/pending_queue_size": self.pending_queue_validate.qsize(),
             "monitor/validate/cancel_queue_size": self.cancel_queue_validate.qsize(),

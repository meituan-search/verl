--- conflicted
+++ resolved
@@ -277,65 +277,7 @@
                 f"trigger_parameter_sync_step: {self.trigger_parameter_sync_step} "
                 f"{time_str}"
             )
-<<<<<<< HEAD
             self._trigger_parameter_sync_after_step()
-            val_data = self.message_queue_client.get_validate_sync()
-            if val_data:
-                val_data: ValidateMetrics = ray.cloudpickle.loads(val_data)
-                if val_data.metrics:
-                    self.logger.log(data=val_data.metrics, step=val_data.param_version)
-                    pprint(
-                        f"[FullyAsyncTrainer] parameter version: {val_data.param_version} \
-                        Validation metrics: {val_data.metrics}"
-                    )
-                self.logger.log(data=val_data.timing_raw, step=val_data.param_version)
-            self.global_steps += 1
-
-        # final validate on sync mode
-        if val_data is None or val_data.metrics is None:
-            self._trigger_parameter_sync_after_step(trigger_sync_validate=True)
-            # Loop to wait for validation metrics
-            max_wait_time = 600  # 10 minutes timeout
-            start_time = time.time()
-
-            while True:
-                val_data = self.message_queue_client.get_validate_sync()
-                if val_data:
-                    val_data: ValidateMetrics = ray.cloudpickle.loads(val_data)
-                    if val_data.metrics:
-                        print(
-                            f"[FullyAsyncTrainer] Final validation metrics received after {time.time() - start_time:.1f}s"
-                        )
-                        pprint(f"[FullyAsyncTrainer] Final validation metrics: {val_data.metrics}")
-                        self.logger.log(data=val_data.metrics, step=val_data.param_version)
-                        self.logger.log(data=val_data.timing_raw, step=val_data.param_version)
-                        break
-                    else:
-                        print(f"[FullyAsyncTrainer] Received validation data but no metrics, waiting...")
-
-                # Check timeout
-                if time.time() - start_time > max_wait_time:
-                    print(f"[FullyAsyncTrainer] Timeout waiting for final validation metrics after {max_wait_time}s")
-                    break
-                time.sleep(10)
-                print(
-                    f"[FullyAsyncTrainer] Still waiting for validation metrics... (elapsed: {time.time() - start_time:.1f}s)"
-                )
-        else:
-            pprint(f"[FullyAsyncTrainer] Final validation metrics: {val_data.metrics}")
-
-        #     self._trigger_parameter_sync_after_step(trigger_sync_validate=True)
-        #     val_data = self.message_queue_client.get_validate_sync()
-        #     if val_data:
-        #         val_data: ValidateMetrics = ray.cloudpickle.loads(val_data)
-        #         if val_data.metrics:
-        #             self.logger.log(data=val_data.metrics, step=val_data.param_version)
-        #             pprint(f"[FullyAsyncTrainer] Final validation metrics: {val_data.metrics}")
-        #         self.logger.log(data=val_data.timing_raw, step=val_data.param_version)
-        # else:
-        #     pprint(f"[FullyAsyncTrainer] Final validation metrics: {val_data.metrics}")
-=======
-            self._trigger_parameter_sync_after_step(global_steps=self.global_steps)
             self._log_validation_data()
             self._check_save_checkpoint(timing_raw)
             self.global_steps += 1
@@ -349,8 +291,40 @@
             self._trigger_parameter_sync_after_step(validate=True, global_steps=self.global_steps)
             ray.get(self.param_synchronizer.wait_last_valid.remote())
             self._log_validation_data()
->>>>>>> 4386937f
         self.progress_bar.close()
+
+        # # final validate on sync mode
+        # if val_data is None or val_data.metrics is None:
+        #     self._trigger_parameter_sync_after_step(trigger_sync_validate=True)
+        #     # Loop to wait for validation metrics
+        #     max_wait_time = 600  # 10 minutes timeout
+        #     start_time = time.time()
+        #
+        #     while True:
+        #         val_data = self.message_queue_client.get_validate_sync()
+        #         if val_data:
+        #             val_data: ValidateMetrics = ray.cloudpickle.loads(val_data)
+        #             if val_data.metrics:
+        #                 print(
+        #                     f"[FullyAsyncTrainer] Final validation metrics received after {time.time() - start_time:.1f}s"
+        #                 )
+        #                 pprint(f"[FullyAsyncTrainer] Final validation metrics: {val_data.metrics}")
+        #                 self.logger.log(data=val_data.metrics, step=val_data.param_version)
+        #                 self.logger.log(data=val_data.timing_raw, step=val_data.param_version)
+        #                 break
+        #             else:
+        #                 print(f"[FullyAsyncTrainer] Received validation data but no metrics, waiting...")
+        #
+        #         # Check timeout
+        #         if time.time() - start_time > max_wait_time:
+        #             print(f"[FullyAsyncTrainer] Timeout waiting for final validation metrics after {max_wait_time}s")
+        #             break
+        #         time.sleep(10)
+        #         print(
+        #             f"[FullyAsyncTrainer] Still waiting for validation metrics... (elapsed: {time.time() - start_time:.1f}s)"
+        #         )
+        # else:
+        #     pprint(f"[FullyAsyncTrainer] Final validation metrics: {val_data.metrics}")
 
         self._check_save_checkpoint(timing_raw)
 
@@ -548,9 +522,20 @@
         """
         Log validation data
         """
-        val_data = self.message_queue_client.get_validate_sync()
-        if not val_data:
-            return
+
+        # val_data = self.message_queue_client.get_validate_sync()
+        # if val_data:
+        #     val_data: ValidateMetrics = ray.cloudpickle.loads(val_data)
+        #     if val_data.metrics:
+        #         self.logger.log(data=val_data.metrics, step=val_data.param_version)
+        #         pprint(
+        #             f"[FullyAsyncTrainer] parameter version: {val_data.param_version} \
+        #             Validation metrics: {val_data.metrics}"
+        #         )
+        #     self.logger.log(data=val_data.timing_raw, step=val_data.param_version)
+        # val_data = self.message_queue_client.get_validate_sync()
+        # if not val_data:
+        #     return
 
         val_metrics: ValidateMetrics = ray.cloudpickle.loads(val_data)
         if val_metrics.metrics:

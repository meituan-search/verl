--- conflicted
+++ resolved
@@ -12,7 +12,6 @@
 # See the License for the specific language governing permissions and
 # limitations under the License.
 
-import asyncio
 import os
 import socket
 import threading
@@ -112,7 +111,7 @@
         elif config.reward_model.strategy == "megatron":
             from verl.workers.megatron_workers import RewardModelWorker
         else:
-            raise NotImplementedError
+            raise NotImplementedError(f"Unsupported reward model strategy: {config.reward_model.strategy}")
 
         role_worker_mapping[Role.RewardModel] = ray.remote(RewardModelWorker)
 
@@ -199,18 +198,11 @@
         ray.get(self.components["trainer"].set_parameter_synchronizer.remote(param_synchronizer))
 
         # load checkpoint and sync parameter before doing anything
-<<<<<<< HEAD
-        val_before_train = val_reward_fn is not None and config.trainer.get("val_before_train", True)
-        ray.get(self.components["trainer"].load_checkpoint.remote())
-        ray.get(param_synchronizer.sync_weights.remote(version=0, trigger_sync_validate=val_before_train))
-=======
         val_before_train = config.trainer.get("val_before_train", True)
         # param_version resume from ckpt or default 0
         param_version = ray.get(self.components["trainer"].load_checkpoint.remote())
         ray.get(self.components["rollouter"].load_checkpoint.remote())
-        ray.get(param_synchronizer.sync_weights.remote(version=param_version, validate=val_before_train))
-        ray.get(param_synchronizer.wait_last_valid.remote())
->>>>>>> 4386937f
+        ray.get(param_synchronizer.sync_weights.remote(version=param_version, trigger_sync_validate=val_before_train))
 
         self.components["param_synchronizer"] = param_synchronizer
         print("[ASYNC MAIN] All components initialized successfully")
@@ -246,6 +238,8 @@
             resource_pool_manager=create_resource_pool_manager(config, roles=list(trainer_role_mapping.keys())),
             ray_worker_group_cls=self.components["ray_worker_group_cls"],
             processor=self.components["processor"],
+            reward_fn=self.components["reward_fn"],
+            val_reward_fn=self.components["val_reward_fn"],
             device_name=config.trainer.device,
         )
 
@@ -261,66 +255,9 @@
         trainer_future = self.components["trainer"].fit.remote()
 
         futures = [rollouter_future, trainer_future]
-<<<<<<< HEAD
         ray.get(futures)
 
-        self.components["message_queue_client"].clear_queue()
         print("[ASYNC MAIN] Training completed or interrupted")
-        #
-        # try:
-        #     while futures:
-        #         # Use ray.wait to monitor all futures and return when any one is completed.
-        #         done_futures, remaining_futures = ray.wait(futures, num_returns=1, timeout=None)
-        #
-        #         for future in done_futures:
-        #             try:
-        #                 ray.get(future)
-        #                 print("[ASYNC MAIN] One component completed successfully")
-        #             except Exception as e:
-        #                 print(f"[ASYNC MAIN] Component failed with error: {e}")
-        #                 for remaining_future in remaining_futures:
-        #                     ray.cancel(remaining_future)
-        #                 raise e
-        #
-        #         futures = remaining_futures
-        #
-        # except Exception as e:
-        #     print(f"[ASYNC MAIN] Training failed: {e}")
-        #     for future in futures:
-        #         ray.cancel(future)
-        #     raise
-        # finally:
-        #     self.components["message_queue_client"].clear_queue()
-        #     print("[ASYNC MAIN] Training completed or interrupted")
-=======
-
-        try:
-            while futures:
-                # Use ray.wait to monitor all futures and return when any one is completed.
-                done_futures, remaining_futures = ray.wait(futures, num_returns=1, timeout=None)
-
-                for future in done_futures:
-                    try:
-                        ray.get(future)
-                        print("[ASYNC MAIN] One component completed successfully")
-                    except Exception as e:
-                        print(f"[ASYNC MAIN] Component failed with error: {e}")
-                        for remaining_future in remaining_futures:
-                            ray.cancel(remaining_future)
-                        raise e
-
-                futures = remaining_futures
-
-        except Exception as e:
-            print(f"[ASYNC MAIN] Training failed: {e}")
-            for future in futures:
-                ray.cancel(future)
-            raise
-        finally:
-            asyncio.run(self.components["message_queue_client"].clear_queue())
-            print("[ASYNC MAIN] Training completed or interrupted")
->>>>>>> 4386937f
-
 
 @hydra.main(config_path="config", config_name="fully_async_ppo_trainer", version_base=None)
 def main(config):

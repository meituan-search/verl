# Copyright 2025 Meituan Ltd. and/or its affiliates
#
# Licensed under the Apache License, Version 2.0 (the "License");
# you may not use this file except in compliance with the License.
# You may obtain a copy of the License at
#
#     http://www.apache.org/licenses/LICENSE-2.0
#
# Unless required by applicable law or agreed to in writing, software
# distributed under the License is distributed on an "AS IS" BASIS,
# WITHOUT WARRANTIES OR CONDITIONS OF ANY KIND, either express or implied.
# See the License for the specific language governing permissions and
# limitations under the License.
import time
from collections import defaultdict
from dataclasses import dataclass
from typing import Any, Optional

import numpy as np
import torch

from verl import DataProto
from verl.experimental.agent_loop.agent_loop import AgentLoopOutput
from verl.trainer.ppo.ray_trainer import compute_response_mask


@dataclass
class RolloutSample:
    """Enhanced rollout sample containing both original batch info and AgentLoopOutput"""

    # Original batch information
    full_batch: Any

    # AgentLoopOutput from generation
    agent_loop_output_list: list[AgentLoopOutput]

    # Metadata
    sample_id: str
    epoch: int

    # Processing metadata
    processing_times: list[float]
    tool_calls: list[float]
    param_version: int
    param_version_start: list[int]
    param_version_end: list[int]
    rollout_status: dict[str, Any]


@dataclass
class ValidateMetrics:
    """Metrics for validation"""

    timing_raw: dict[str, Any]
    metrics: Optional[dict[str, Any]] = None
    param_version: Optional[int] = None


<<<<<<< HEAD
def prepare_single_generation_data(batch_dict, rollout_n) -> DataProto:
=======
def prepare_single_generation_data(batch_dict, config) -> DataProto:
>>>>>>> 4386937f
    """
    Similar to the logic of ray_trainer._prepare_generate_batch, but for a single sample.
    Separate the data used for generation from the original data.

    Returns:
        tuple: (original_batch_dict, gen_data_for_single_sample)
    """

    full_batch = DataProto.from_single_dict(batch_dict)

    batch_keys_to_pop = ["input_ids", "attention_mask", "position_ids"]
    non_tensor_batch_keys_to_pop = ["raw_prompt_ids"]

    full_batch.pop(
        batch_keys=batch_keys_to_pop,
        non_tensor_batch_keys=non_tensor_batch_keys_to_pop,
    )

    # Setting selected agent, that supports partial
    if config.actor_rollout_ref.rollout.multi_turn.enable:
        full_batch.non_tensor_batch["agent_name"] = np.array(
            ["async_partial_tool_agent"] * len(full_batch), dtype=object
        )
    else:
        full_batch.non_tensor_batch["agent_name"] = np.array(
            ["partial_single_turn_agent"] * len(full_batch), dtype=object
        )

    # Add global step count to generated data
    full_batch = full_batch.repeat(repeat_times=config.actor_rollout_ref.rollout.n, interleave=True)
    return full_batch


<<<<<<< HEAD
def process_rollout_log_probs(data_proto: DataProto, rollout_log_probs: list[list[float]]) -> torch.Tensor:
    """
    Process rollout_log_probs according to the mask in DataProto
    mask: [0,0,0,0,1,1,1,1, | 1,1,1,0,0,0,0,0]

    Args:
        data_proto: A DataProto object containing batch information
        rollout_log_probs: A two-dimensional list, each sublist containing the log_probs of a sample

    Returns:
        torch.Tensor: The processed log_probs tensor, with shape: [bsz, response_length]
    """

    batch = data_proto.batch
    response_mask = batch["response_mask"]
    rollout_log_probs_tensor = torch.zeros(response_mask.shape, dtype=torch.float32) - 1

    for i, log_probs_seq in enumerate(rollout_log_probs):
        # Get the effective length of the current sample (the number of positions with 1 in the mask)
        valid_length = response_mask[i].sum().item()

        # Ensure that the length of log_probs_seq does not exceed the valid length
        actual_length = min(len(log_probs_seq), valid_length)

        # Fill log_probs into the corresponding position
        if actual_length > 0:
            rollout_log_probs_tensor[i, :actual_length] = torch.tensor(log_probs_seq[:actual_length])

    rollout_log_probs_tensor = rollout_log_probs_tensor.to(torch.float32)
    return rollout_log_probs_tensor


def merge_rollout_sample(config, tokenizer, rs: RolloutSample, processor):
    """
    Supplement and refine the RolloutSample object,
    """
    # Step 1: Create a DataProto from the AgentLoopOutput to generate the result
    gen_batch_output = postprocess_agent_loop_outputs(rs, tokenizer, config, processor)
    rollout_log_probs = [x.log_probs for x in rs.agent_loop_output_list]
    rollout_log_probs = process_rollout_log_probs(gen_batch_output, rollout_log_probs)
    gen_batch_output.batch["rollout_log_probs"] = rollout_log_probs.to(torch.float32)

    # Step 2: Add uid
    rs.full_batch.non_tensor_batch["uid"] = np.array([f"uid_{rs.sample_id}"] * len(rs.full_batch), dtype=object)

    # Step 3: Add epoch
    rs.full_batch.non_tensor_batch["epoch"] = np.array([rs.epoch] * len(rs.full_batch), dtype=int)

    # Step 4: Merge batches
    # Merge the non_tensor_batch and meta_info of original_batch into final_batch
    for key, value in rs.full_batch.non_tensor_batch.items():
        gen_batch_output.non_tensor_batch[key] = value
    gen_batch_output.meta_info.update(rs.full_batch.meta_info)

    # Step 5, set full_batch
    rs.full_batch = gen_batch_output
    rs.processing_times = []
    for agent_loop in rs.agent_loop_output_list:
        rs.processing_times.append(agent_loop.metrics.generate_sequences)
    rs.param_version_start = [agent_loop.param_version_start for agent_loop in rs.agent_loop_output_list]
    rs.param_version_end = [agent_loop.param_version_end for agent_loop in rs.agent_loop_output_list]

    # Step 6, clear agent_loop_output_list
    rs.agent_loop_output_list = []
    return rs


=======
>>>>>>> 4386937f
def assemble_batch_from_rollout_samples(
    rollout_samples: list[RolloutSample], tokenizer, config, balance_batch=None
) -> DataProto:
    """
    Assemble gen_batch_output from RolloutSample objects
    Assembles batches from RolloutSample objects, similar to the _post_generate_batch logic in ray_trainer.

    Args:
        rollout_samples: List of RolloutSample objects
        tokenizer: Tokenizer instance
        config: Configuration object containing trainer settings
        balance_batch: Whether to balance the batch (simplified version)

    Returns:
        DataProto: Assembled gen_batch_output

    Raises:
        ValueError: If rollout_samples is empty
    """
    start_time = time.time()

    if not rollout_samples:
        raise ValueError("Empty rollout_samples provided for batch assembly")

    print(f"[BatchUtils] Assembling batch from {len(rollout_samples)} RolloutSample objects")

    rollout_samples_batch = []
    processing_times = []
    tool_calls = []
    rollout_status = rollout_samples[0].rollout_status
    # Add a prefix to all rollout_status keys
    rollout_status = {f"fully_async/{key}": value for key, value in rollout_status.items()}

    for rs in rollout_samples:
        rollout_samples_batch.append(rs.full_batch)
    final_batch = DataProto.concat(rollout_samples_batch)

    # Calculate response_mask (if not present)
    if "response_mask" not in final_batch.batch.keys():
        final_batch.batch["response_mask"] = compute_response_mask(final_batch)

    if balance_batch:
        balance_batch(final_batch, metrics={})

    # Calculate the global valid token number
    if "attention_mask" in final_batch.batch:
        final_batch.meta_info["global_token_num"] = torch.sum(final_batch.batch["attention_mask"], dim=-1).tolist()

    processing_times = final_batch.non_tensor_batch["processing_times"]
    tool_calls = final_batch.non_tensor_batch["tool_calls_times"]
    # Collect statistics

    processing_time_stats = {
        "processing_time/avg": np.mean(processing_times),
        "processing_time/max": np.max(processing_times),
        "processing_time/min": np.min(processing_times),
        "processing_time/tp50": np.percentile(processing_times, 50),
        "processing_time/tp99": np.percentile(processing_times, 99),
        "processing_time/tp95": np.percentile(processing_times, 95),
    }
    tool_calls_stats = {}
    if len(tool_calls) > 0:
        tool_calls_stats = {
            "timing_s/agent_loop/tool_calls/max": np.max(tool_calls),
            "timing_s/agent_loop/tool_calls/min": np.min(tool_calls),
            "timing_s/agent_loop/tool_calls/mean": np.mean(tool_calls),
        }
    processing_time_stats = {f"fully_async/{key}": value for key, value in processing_time_stats.items()}

    param_version_start = final_batch.non_tensor_batch["param_version_start"]
    param_version_end = final_batch.non_tensor_batch["param_version_end"]
    param_version_diff = [abs(a - b) for a, b in zip(param_version_end, param_version_start, strict=False)]
    num_diff0 = param_version_diff.count(0)
    partial_stats = {
        "fully_async/partial/total_partial_num": len(param_version_diff) - num_diff0,
        "fully_async/partial/partial_ratio": (len(param_version_diff) - num_diff0) / len(param_version_diff),
        "fully_async/partial/max_partial_span": max(param_version_diff),
    }
    # add meta_info
    param_versions = [rs.param_version for rs in rollout_samples]
    trajectorys_param_versions = final_batch.non_tensor_batch["param_version_end"]

    final_batch.meta_info.update(
        {
            "rollout_param_versions": param_versions,
            "param_version_diversity": len(set(param_versions)) if param_versions else 0,
            "trajectory_param_versions": trajectorys_param_versions,
            **processing_time_stats,
            **rollout_status,
            **partial_stats,
            **tool_calls_stats,
        }
    )

    print(f"[BatchUtils] Batch assembly completed in {time.time() - start_time:.2f}s")

    return final_batch


class MetricsAggregator:
    """Metrics aggregator, used to combine metrics from multiple training steps"""

    def __init__(self, total_gpus: int):
        # Store all values for each metric
        self.metric_values: dict[str, list[float]] = defaultdict(list)
        # Store the number of samples at each step for weighted averaging
        self.sample_counts: list[int] = []
        # Store the timestamp of each step for time-related calculations
        self.timestamps: list[float] = []
        # Step Count
        self.step_count = 0
        # total num gpus used
        self.total_gpus = total_gpus

        # Metric aggregation rule configuration
        self.aggregation_rules = self._init_aggregation_rules()

    def _init_aggregation_rules(self) -> dict[str, dict[str, list[str]]]:
        """Initialize metrics aggregation rules"""
        return {
            # Time-Based metrics, can add metrics here
            "time_sum": ["perf/time_per_step"],
            "min": ["timing_s/agent_loop/tool_calls/min"],
            "avg": ["timing_s/agent_loop/tool_calls/mean"],
            "max": ["timing_s/agent_loop/tool_calls/max"],
            "last": [
                "fully_async/count/total_generated_samples",
                "fully_async/count/stale_samples_processed",
                "fully_async/count/stale_trajectory_processed",
                "fully_async/count/current_param_version",
                "fully_async/count/dropped_stale_samples",
                "training/global_step",  # TODO change name to: total_step
            ],
        }

    def add_step_metrics(self, metrics: dict[str, Any], sample_count: int, timestamp: float = None):
        """Adding a single-step metrics"""
        if timestamp is None:
            timestamp = time.time()

        self.sample_counts.append(sample_count)
        self.timestamps.append(timestamp)
        self.step_count += 1

        # Store all metrics values
        for key, value in metrics.items():
            if isinstance(value, int | float | np.number):
                self.metric_values[key].append(float(value))
            elif isinstance(value, torch.Tensor):
                self.metric_values[key].append(float(value.item()))

    def _get_aggregation_type(self, metric_name: str) -> str:
        """Determine the aggregation type based on the metric name"""
        for agg_type, metric_list in self.aggregation_rules.items():
            if metric_name in metric_list:
                return agg_type

        metric_lower = metric_name.lower()
        if any(keyword in metric_lower for keyword in ["timing_s/"]):
            return "time_sum"
        if any(keyword in metric_lower for keyword in ["mean", "avg", "average"]):
            return "avg"
        if any(keyword in metric_lower for keyword in ["max", "maximum"]):
            return "max"
        if any(keyword in metric_lower for keyword in ["min", "minimum"]):
            return "min"
        if any(keyword in metric_lower for keyword in ["sum", "total"]):
            return "sum"
        if any(keyword in metric_lower for keyword in ["weighted_avg"]):
            return "weighted_avg"

        return "avg"

    def _aggregate_single_metric(self, metric_name: str, values: list[float]) -> float:
        """Aggregating a single metric"""
        if not values:
            return 0.0

        agg_type = self._get_aggregation_type(metric_name)

        if agg_type == "last":
            return values[-1]

        elif agg_type == "weighted_avg":
            # Weighted average
            if len(values) != len(self.sample_counts):
                # If the lengths do not match, use a simple average
                return sum(values) / len(values)

            total_samples = sum(self.sample_counts)
            if total_samples == 0:
                return sum(values) / len(values)

            weighted_sum = sum(v * c for v, c in zip(values, self.sample_counts, strict=False))
            return weighted_sum / total_samples

        elif agg_type == "sum" or agg_type == "time_sum":
            return sum(values)

        elif agg_type == "avg":
            return sum(values) / len(values)

        elif agg_type == "max":
            return max(values)

        elif agg_type == "min":
            return min(values)

        else:
            # Default average
            return sum(values) / len(values)

    def get_aggregated_metrics(self) -> dict[str, Any]:
        """aggregated metrics"""
        t = time.time()
        if self.step_count == 0:
            return {}

        aggregated = {}

        # Aggregate all metrics
        for metric_name, values in self.metric_values.items():
            aggregated[metric_name] = self._aggregate_single_metric(metric_name, values)

        # Aggregate special metrics
        aggregated = self._special_metrics_aggergate(aggregated)

        print(f"aggregated metrics done. cost {time.time() - t}")

        return aggregated

    def _special_metrics_aggergate(self, aggregated: dict[str, Any]) -> dict[str, Any]:
        """calculate special metrics"""

        # global_seqlen/minmax_diff
        if "global_seqlen/minmax_diff" in aggregated.keys():
            aggregated["global_seqlen/minmax_diff"] = aggregated["global_seqlen/max"] - aggregated["global_seqlen/min"]

        # perf/throughput
        REQUIRED_PERF_KEYS = {"perf/throughput", "perf/total_num_tokens", "perf/time_per_step"}
        if REQUIRED_PERF_KEYS.issubset(aggregated):
            aggregated["perf/throughput"] = aggregated["perf/total_num_tokens"] / (
                aggregated["perf/time_per_step"] * self.total_gpus
            )

        # trainer/idle_ratio
        if "timing_s/gen" in aggregated.keys() and "timing_s/step" in aggregated.keys():
            aggregated["trainer/idle_ratio"] = aggregated["timing_s/gen"] / aggregated["timing_s/step"]

        return aggregated

    def reset(self):
        """Reset Aggregator"""
        self.metric_values.clear()
        self.sample_counts.clear()
        self.timestamps.clear()
        self.step_count = 0

    def get_current_stats(self) -> dict[str, Any]:
        """Get statistics about the current aggregation state (for debugging)"""
        return {
            "step_count": self.step_count,
            "metric_count": len(self.metric_values),
            "total_samples": sum(self.sample_counts),
            "metric_names": list(self.metric_values.keys()),
        }<|MERGE_RESOLUTION|>--- conflicted
+++ resolved
@@ -56,11 +56,7 @@
     param_version: Optional[int] = None
 
 
-<<<<<<< HEAD
 def prepare_single_generation_data(batch_dict, rollout_n) -> DataProto:
-=======
-def prepare_single_generation_data(batch_dict, config) -> DataProto:
->>>>>>> 4386937f
     """
     Similar to the logic of ray_trainer._prepare_generate_batch, but for a single sample.
     Separate the data used for generation from the original data.
@@ -94,76 +90,6 @@
     return full_batch
 
 
-<<<<<<< HEAD
-def process_rollout_log_probs(data_proto: DataProto, rollout_log_probs: list[list[float]]) -> torch.Tensor:
-    """
-    Process rollout_log_probs according to the mask in DataProto
-    mask: [0,0,0,0,1,1,1,1, | 1,1,1,0,0,0,0,0]
-
-    Args:
-        data_proto: A DataProto object containing batch information
-        rollout_log_probs: A two-dimensional list, each sublist containing the log_probs of a sample
-
-    Returns:
-        torch.Tensor: The processed log_probs tensor, with shape: [bsz, response_length]
-    """
-
-    batch = data_proto.batch
-    response_mask = batch["response_mask"]
-    rollout_log_probs_tensor = torch.zeros(response_mask.shape, dtype=torch.float32) - 1
-
-    for i, log_probs_seq in enumerate(rollout_log_probs):
-        # Get the effective length of the current sample (the number of positions with 1 in the mask)
-        valid_length = response_mask[i].sum().item()
-
-        # Ensure that the length of log_probs_seq does not exceed the valid length
-        actual_length = min(len(log_probs_seq), valid_length)
-
-        # Fill log_probs into the corresponding position
-        if actual_length > 0:
-            rollout_log_probs_tensor[i, :actual_length] = torch.tensor(log_probs_seq[:actual_length])
-
-    rollout_log_probs_tensor = rollout_log_probs_tensor.to(torch.float32)
-    return rollout_log_probs_tensor
-
-
-def merge_rollout_sample(config, tokenizer, rs: RolloutSample, processor):
-    """
-    Supplement and refine the RolloutSample object,
-    """
-    # Step 1: Create a DataProto from the AgentLoopOutput to generate the result
-    gen_batch_output = postprocess_agent_loop_outputs(rs, tokenizer, config, processor)
-    rollout_log_probs = [x.log_probs for x in rs.agent_loop_output_list]
-    rollout_log_probs = process_rollout_log_probs(gen_batch_output, rollout_log_probs)
-    gen_batch_output.batch["rollout_log_probs"] = rollout_log_probs.to(torch.float32)
-
-    # Step 2: Add uid
-    rs.full_batch.non_tensor_batch["uid"] = np.array([f"uid_{rs.sample_id}"] * len(rs.full_batch), dtype=object)
-
-    # Step 3: Add epoch
-    rs.full_batch.non_tensor_batch["epoch"] = np.array([rs.epoch] * len(rs.full_batch), dtype=int)
-
-    # Step 4: Merge batches
-    # Merge the non_tensor_batch and meta_info of original_batch into final_batch
-    for key, value in rs.full_batch.non_tensor_batch.items():
-        gen_batch_output.non_tensor_batch[key] = value
-    gen_batch_output.meta_info.update(rs.full_batch.meta_info)
-
-    # Step 5, set full_batch
-    rs.full_batch = gen_batch_output
-    rs.processing_times = []
-    for agent_loop in rs.agent_loop_output_list:
-        rs.processing_times.append(agent_loop.metrics.generate_sequences)
-    rs.param_version_start = [agent_loop.param_version_start for agent_loop in rs.agent_loop_output_list]
-    rs.param_version_end = [agent_loop.param_version_end for agent_loop in rs.agent_loop_output_list]
-
-    # Step 6, clear agent_loop_output_list
-    rs.agent_loop_output_list = []
-    return rs
-
-
-=======
->>>>>>> 4386937f
 def assemble_batch_from_rollout_samples(
     rollout_samples: list[RolloutSample], tokenizer, config, balance_batch=None
 ) -> DataProto:

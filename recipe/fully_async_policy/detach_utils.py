# Copyright 2025 Meituan Ltd. and/or its affiliates
#
# Licensed under the Apache License, Version 2.0 (the "License");
# you may not use this file except in compliance with the License.
# You may obtain a copy of the License at
#
#     http://www.apache.org/licenses/LICENSE-2.0
#
# Unless required by applicable law or agreed to in writing, software
# distributed under the License is distributed on an "AS IS" BASIS,
# WITHOUT WARRANTIES OR CONDITIONS OF ANY KIND, either express or implied.
# See the License for the specific language governing permissions and
# limitations under the License.
import time
from collections import defaultdict
from dataclasses import dataclass
from typing import Any, Optional

import numpy as np
import torch
from tensordict import TensorDict

from verl import DataProto
from verl.experimental.agent_loop.agent_loop import AgentLoopOutput
from verl.trainer.ppo.ray_trainer import compute_response_mask
from verl.utils.model import compute_position_id_with_mask


def postprocess_agent_loop_outputs(rs: "RolloutSample", tokenizer, config, processor) -> DataProto:
    """Static method to postprocess a list of AgentLoopOutput into DataProto

    Args:
        rs: RolloutSample
        tokenizer: Tokenizer instance
        config: Configuration object

    Returns:
        DataProto: Processed batch data
    """
    inputs: list[AgentLoopOutput] = rs.agent_loop_output_list
    full_batch = rs.full_batch
    # NOTE: consistent with batch version of generate_sequences in vllm_rollout_spmd.py
    # prompts: left pad
    # responses: right pad
    # input_ids: prompt + response
    # attention_mask: [0,0,0,0,1,1,1,1, | 1,1,1,0,0,0,0,0]
    # position_ids:   [0,0,0,0,0,1,2,3, | 4,5,6,7,8,9,10,11]

    # prompts
    tokenizer.padding_side = "left"
    outputs = tokenizer.pad(
        [{"input_ids": input.prompt_ids} for input in inputs],
        padding="max_length",
        max_length=config.actor_rollout_ref.rollout.prompt_length,
        return_tensors="pt",
        return_attention_mask=True,
    )
    prompt_ids, prompt_attention_mask = outputs["input_ids"], outputs["attention_mask"]

    # responses
    tokenizer.padding_side = "right"
    outputs = tokenizer.pad(
        [{"input_ids": input.response_ids} for input in inputs],
        padding="max_length",
        max_length=config.actor_rollout_ref.rollout.response_length,
        return_tensors="pt",
        return_attention_mask=True,
    )
    response_ids, response_attention_mask = outputs["input_ids"], outputs["attention_mask"]

    # response_mask
    outputs = tokenizer.pad(
        [{"input_ids": input.response_mask} for input in inputs],
        padding="max_length",
        max_length=config.actor_rollout_ref.rollout.response_length,
        return_tensors="pt",
        return_attention_mask=False,
    )
    response_mask = outputs["input_ids"]
    assert response_ids.shape == response_mask.shape, (
        f"mismatch in response_ids and response_mask shape: {response_ids.shape} vs {response_mask.shape}"
    )
    response_mask = response_mask * response_attention_mask

    # Handle multi-modal inputs and position_ids calculation
    # Only support Qwen2VLImageProcessor for multi-modal processing currently
    # TODO: support other multi-modal inputs
    multi_modal_inputs = None
    if processor is not None and "Qwen2VLImageProcessor" in processor.image_processor.__class__.__name__:
        # qwen-vl mrope
        if "Qwen3VLProcessor" in processor.__class__.__name__:
            pass
        else:
            pass

        images = [one.get("image", None) for one in full_batch.non_tensor_batch.get("multi_modal_data")]
        current_text = [tokenizer.decode(input.prompt_ids, skip_special_tokens=False) for input in inputs]
        multi_modal_inputs = processor(
            text=current_text,
            images=images,
            return_tensors="pt",
            max_length=config.actor_rollout_ref.rollout.prompt_length,
            padding="max_length",
            padding_side="left",
        )

        prompt_ids = multi_modal_inputs.pop("input_ids")
        prompt_attention_mask = multi_modal_inputs.pop("attention_mask")

        # TODO: megatron will cauculate rope position_ids in the forward pass, so we don't need to calculate it here
        #       but for FSDP support, we need to calculate it here

        # # We must use dict(multi_modal_inputs) to convert BatchFeature values to a new dict
        # # because np.array() only keeps the keys for BatchFeature.
        # multi_modal_inputs = dict(multi_modal_inputs)

        # image_grid_thw = multi_modal_inputs.get("image_grid_thw")
        # video_grid_thw = multi_modal_inputs.get("video_grid_thw")
        # second_per_grid_ts = multi_modal_inputs.get("second_per_grid_ts")

        # vision_position_ids = get_rope_index(
        #     processor,
        #     input_ids=input_ids.squeeze(0),
        #     image_grid_thw=image_grid_thw,
        #     video_grid_thw=video_grid_thw,
        #     second_per_grid_ts=second_per_grid_ts,
        #     attention_mask=attention_mask.squeeze(0),
        # ).unsqueeze(0)  # (1, 3, seq_len)

        # valid_mask = attention_mask[0].bool()
        # text_position_ids = torch.ones((1, len(input_ids[0])), dtype=torch.long)
        # text_position_ids[0, valid_mask] = torch.arange(valid_mask.sum().item())
        # text_position_ids = text_position_ids.unsqueeze(0)
        # position_ids = torch.cat((text_position_ids, vision_position_ids), dim=1)  # (1, 4, seq_length)
    else:
        pass
    input_ids = torch.cat([prompt_ids, response_ids], dim=1)
    attention_mask = torch.cat([prompt_attention_mask, response_attention_mask], dim=1)
    position_ids = compute_position_id_with_mask(attention_mask)  # (1, seq_len)

    batch = TensorDict(
        {
            "prompts": prompt_ids,  # [bsz, prompt_length]
            "responses": response_ids,  # [bsz, response_length]
            "response_mask": response_mask,  # [bsz, response_length]
            "input_ids": input_ids,  # [bsz, prompt_length + response_length]
            "attention_mask": attention_mask,  # [bsz, prompt_length + response_length]
            "position_ids": position_ids,  # [bsz, prompt_length + response_length]
        },
        batch_size=len(input_ids),
    )
    
    if inputs[0].response_logprobs is not None:
        response_logprobs_list = []
        for input in inputs:
            pad_size = config.actor_rollout_ref.rollout.response_length - len(input.response_logprobs)
            response_logprobs = torch.tensor(input.response_logprobs + [0.0] * pad_size).unsqueeze(0)
            response_logprobs_list.append(response_logprobs)
        rollout_log_probs = torch.cat(response_logprobs_list, dim=0)
        batch["rollout_log_probs"] = rollout_log_probs  # [bsz, response_length]

    num_turns = np.array([input.num_turns for input in inputs], dtype=np.int32)
    metrics = [input.metrics.model_dump() for input in inputs]
    return DataProto(batch=batch, non_tensor_batch={"__num_turns__": num_turns}, meta_info={"metrics": metrics})


@dataclass
class RolloutSample:
    """Enhanced rollout sample containing both original batch info and AgentLoopOutput"""

    # Original batch information
    full_batch: Any

    # AgentLoopOutput from generation
    agent_loop_output_list: list[AgentLoopOutput]

    # Metadata
    sample_id: str
    epoch: int

    # Processing metadata
    processing_times: list[float]
    tool_calls: list[float]
    param_version: int
    param_version_start: list[int]
    param_version_end: list[int]
    rollout_status: dict[str, Any]


@dataclass
class ValidateMetrics:
    """Metrics for validation"""

    timing_raw: dict[str, Any]
    metrics: Optional[dict[str, Any]] = None
    global_steps: Optional[int] = None
    param_version: Optional[int] = None


def prepare_single_generation_data(batch_dict, multi_turn, rollout_n) -> DataProto:
    """
    Similar to the logic of ray_trainer._prepare_generate_batch, but for a single sample.
    Separate the data used for generation from the original data.

    Returns:
        tuple: (original_batch_dict, gen_data_for_single_sample)
    """

    full_batch = DataProto.from_single_dict(batch_dict)

    batch_keys_to_pop = ["input_ids", "attention_mask", "position_ids"]
    non_tensor_batch_keys_to_pop = ["raw_prompt_ids"]

    full_batch.pop(
        batch_keys=batch_keys_to_pop,
        non_tensor_batch_keys=non_tensor_batch_keys_to_pop,
    )

    # Setting selected agent, that supports partial
    if multi_turn:
        full_batch.non_tensor_batch["agent_name"] = np.array(
            ["async_partial_tool_agent"] * len(full_batch), dtype=object
        )
    else:
        full_batch.non_tensor_batch["agent_name"] = np.array(
            ["partial_single_turn_agent"] * len(full_batch), dtype=object
        )

    # Add global step count to generated data
    full_batch = full_batch.repeat(repeat_times=rollout_n, interleave=True)
    return full_batch


def process_rollout_log_probs(data_proto: DataProto, rollout_log_probs: list[list[float]]) -> torch.Tensor:
    """
    Process rollout_log_probs according to the mask in DataProto
    mask: [0,0,0,0,1,1,1,1, | 1,1,1,0,0,0,0,0]

    Args:
        data_proto: A DataProto object containing batch information
        rollout_log_probs: A two-dimensional list, each sublist containing the log_probs of a sample

    Returns:
        torch.Tensor: The processed log_probs tensor, with shape: [bsz, response_length]
    """

    batch = data_proto.batch
    response_mask = batch["response_mask"]
    rollout_log_probs_tensor = torch.zeros(response_mask.shape, dtype=torch.float32) - 1

    for i, log_probs_seq in enumerate(rollout_log_probs):
        # Get the effective length of the current sample (the number of positions with 1 in the mask)
        valid_length = response_mask[i].sum().item()

        # Ensure that the length of log_probs_seq does not exceed the valid length
        actual_length = min(len(log_probs_seq), valid_length)

        # Fill log_probs into the corresponding position
        if actual_length > 0:
            rollout_log_probs_tensor[i, :actual_length] = torch.tensor(log_probs_seq[:actual_length])

    rollout_log_probs_tensor = rollout_log_probs_tensor.to(torch.float32)
    return rollout_log_probs_tensor


def merge_rollout_sample(config, tokenizer, rs: RolloutSample, processor):
    """
    Supplement and refine the RolloutSample object,
    """
    # Step 1: Create a DataProto from the AgentLoopOutput to generate the result
<<<<<<< HEAD
    gen_batch_output = postprocess_agent_loop_outputs(rs.agent_loop_output_list, tokenizer, config)
=======
    gen_batch_output = postprocess_agent_loop_outputs(rs, tokenizer, config, processor)
>>>>>>> 6eb3a479

    # Step 2: Add uid
    rs.full_batch.non_tensor_batch["uid"] = np.array([f"uid_{rs.sample_id}"] * len(rs.full_batch), dtype=object)

    # Step 2: Merge batches
    # Merge the non_tensor_batch and meta_info of original_batch into final_batch
    for key, value in rs.full_batch.non_tensor_batch.items():
        gen_batch_output.non_tensor_batch[key] = value
    gen_batch_output.meta_info.update(rs.full_batch.meta_info)

    # Step 3, set full_batch
    rs.full_batch = gen_batch_output
    rs.processing_times = []
    rs.tool_calls =[]
    for agent_loop in rs.agent_loop_output_list:
        rs.processing_times.append(agent_loop.metrics.generate_sequences)
        rs.tool_calls.append(agent_loop.metrics.tool_calls)
    rs.param_version_start = [
        agent_loop.extra_fields.get("param_version_start", 0) for agent_loop in rs.agent_loop_output_list
    ]
    rs.param_version_end = [
        agent_loop.extra_fields.get("param_version_end", 0) for agent_loop in rs.agent_loop_output_list
    ]
    # Step 4, clear agent_loop_output_list
    rs.agent_loop_output_list = []
    return rs


def assemble_batch_from_rollout_samples(
    rollout_samples: list[RolloutSample], tokenizer, config, balance_batch=None
) -> DataProto:
    """
    Assemble gen_batch_output from RolloutSample objects
    Assembles batches from RolloutSample objects, similar to the _post_generate_batch logic in ray_trainer.

    Args:
        rollout_samples: List of RolloutSample objects
        tokenizer: Tokenizer instance
        config: Configuration object containing trainer settings
        balance_batch: Whether to balance the batch (simplified version)

    Returns:
        DataProto: Assembled gen_batch_output

    Raises:
        ValueError: If rollout_samples is empty
    """
    start_time = time.time()

    if not rollout_samples:
        raise ValueError("Empty rollout_samples provided for batch assembly")

    print(f"[BatchUtils] Assembling batch from {len(rollout_samples)} RolloutSample objects")

    rollout_samples_batch = []
    processing_times = []
    tool_calls =[]
    rollout_status = rollout_samples[0].rollout_status
    # Add a prefix to all rollout_status keys
    rollout_status = {f"fully_async/{key}": value for key, value in rollout_status.items()}

    for rs in rollout_samples:
        rollout_samples_batch.append(rs.full_batch)
        processing_times.extend(rs.processing_times)
        tool_calls.extend(rs.tool_calls)
    final_batch = DataProto.concat(rollout_samples_batch)

    # Calculate response_mask (if not present)
    if "response_mask" not in final_batch.batch.keys():
        final_batch.batch["response_mask"] = compute_response_mask(final_batch)

    if balance_batch:
        balance_batch(final_batch, metrics={})

    # Calculate the global valid token number
    if "attention_mask" in final_batch.batch:
        final_batch.meta_info["global_token_num"] = torch.sum(final_batch.batch["attention_mask"], dim=-1).tolist()

    # Collect statistics
    param_versions = [rs.param_version for rs in rollout_samples]
    trajectorys_param_versions = [version for rs in rollout_samples for version in rs.param_version_end]

    processing_time_stats = {
        "processing_time/avg": np.mean(processing_times),
        "processing_time/max": np.max(processing_times),
        "processing_time/min": np.min(processing_times),
        "processing_time/tp50": np.percentile(processing_times, 50),
        "processing_time/tp99": np.percentile(processing_times, 99),
        "processing_time/tp95": np.percentile(processing_times, 95),
    }
    tool_calls_stats= {
        "timing_s/agent_loop/tool_calls/max": np.max(tool_calls),
        "timing_s/agent_loop/tool_calls/min": np.min(tool_calls),
        "timing_s/agent_loop/tool_calls/mean": np.mean(tool_calls),
    }
    processing_time_stats = {f"fully_async/{key}": value for key, value in processing_time_stats.items()}

    param_version_diff = [abs(a - b) for a, b in zip(rs.param_version_end, rs.param_version_start, strict=False)]
    num_diff0 = param_version_diff.count(0)
    partial_stats = {
        "fully_async/partial/total_partial_num": len(param_version_diff) - num_diff0,
        "fully_async/partial/partial_ratio": (len(param_version_diff) - num_diff0) / len(param_version_diff),
        "fully_async/partial/max_partial_span": max(param_version_diff),
    }
    # add meta_info
    final_batch.meta_info.update(
        {
            "rollout_param_versions": param_versions,
            "param_version_diversity": len(set(param_versions)) if param_versions else 0,
            "trajectory_param_versions": trajectorys_param_versions,
            **processing_time_stats,
            **rollout_status,
            **partial_stats,
            **tool_calls_stats,
        }
    )

    print(f"[BatchUtils] Batch assembly completed in {time.time() - start_time:.2f}s")

    return final_batch


class MetricsAggregator:
    """Metrics aggregator, used to combine metrics from multiple training steps"""

    def __init__(self, total_gpus: int):
        # Store all values ​​for each metric
        self.metric_values: dict[str, list[float]] = defaultdict(list)
        # Store the number of samples at each step for weighted averaging
        self.sample_counts: list[int] = []
        # Store the timestamp of each step for time-related calculations
        self.timestamps: list[float] = []
        # Step Count
        self.step_count = 0
        # total num gpus used
        self.total_gpus = total_gpus

        # Metric aggregation rule configuration
        self.aggregation_rules = self._init_aggregation_rules()

    def _init_aggregation_rules(self) -> dict[str, dict[str, list[str]]]:
        """Initialize metrics aggregation rules"""
        return {
            # Time-Based metrics, can add metrics here
            "time_sum": ["perf/time_per_step"],
            "last": [
                "fully_async/count/total_generated_samples",
                "fully_async/count/stale_samples_processed",
                "fully_async/count/stale_trajectory_processed",
                "fully_async/count/current_param_version",
                "fully_async/count/dropped_stale_samples",
                "training/global_step",  # TODO change name to: total_step
            ],
        }

    def add_step_metrics(self, metrics: dict[str, Any], sample_count: int, timestamp: float = None):
        """Adding a single-step metrics"""
        if timestamp is None:
            timestamp = time.time()

        self.sample_counts.append(sample_count)
        self.timestamps.append(timestamp)
        self.step_count += 1

        # Store all metrics values
        for key, value in metrics.items():
            if isinstance(value, int | float | np.number):
                self.metric_values[key].append(float(value))
            elif isinstance(value, torch.Tensor):
                self.metric_values[key].append(float(value.item()))

    def _get_aggregation_type(self, metric_name: str) -> str:
        """Determine the aggregation type based on the metric name"""
        for agg_type, metric_list in self.aggregation_rules.items():
            if metric_name in metric_list:
                return agg_type

        metric_lower = metric_name.lower()
        if any(keyword in metric_lower for keyword in ["mean", "avg", "average"]):
            return "avg"
        if any(keyword in metric_lower for keyword in ["max", "maximum"]):
            return "max"
        if any(keyword in metric_lower for keyword in ["min", "minimum"]):
            return "min"
        if any(keyword in metric_lower for keyword in ["sum", "total"]):
            return "sum"
        if any(keyword in metric_lower for keyword in ["weighted_avg"]):
            return "weighted_avg"
        if any(keyword in metric_lower for keyword in ["timing_s/"]):
            return "time_sum"

        return "avg"

    def _aggregate_single_metric(self, metric_name: str, values: list[float]) -> float:
        """Aggregating a single metric"""
        if not values:
            return 0.0

        agg_type = self._get_aggregation_type(metric_name)

        if agg_type == "last":
            return values[-1]

        elif agg_type == "weighted_avg":
            # Weighted average
            if len(values) != len(self.sample_counts):
                # If the lengths do not match, use a simple average
                return sum(values) / len(values)

            total_samples = sum(self.sample_counts)
            if total_samples == 0:
                return sum(values) / len(values)

            weighted_sum = sum(v * c for v, c in zip(values, self.sample_counts, strict=False))
            return weighted_sum / total_samples

        elif agg_type == "sum" or agg_type == "time_sum":
            return sum(values)

        elif agg_type == "avg":
            return sum(values) / len(values)

        elif agg_type == "max":
            return max(values)

        elif agg_type == "min":
            return min(values)

        else:
            # Default average
            return sum(values) / len(values)

    def get_aggregated_metrics(self) -> dict[str, Any]:
        """aggregated metrics"""
        t = time.time()
        if self.step_count == 0:
            return {}

        aggregated = {}

        # Aggregate all metrics
        for metric_name, values in self.metric_values.items():
            aggregated[metric_name] = self._aggregate_single_metric(metric_name, values)

        # Aggregate special metrics
        aggregated = self._special_metrics_aggergate(aggregated)

        print(f"aggregated metrics done. cost {time.time() - t}")

        return aggregated

    def _special_metrics_aggergate(self, aggregated: dict[str, Any]) -> dict[str, Any]:
        """calculate special metrics"""

        # global_seqlen/minmax_diff
        if "global_seqlen/minmax_diff" in aggregated.keys():
            aggregated["global_seqlen/minmax_diff"] = aggregated["global_seqlen/max"] - aggregated["global_seqlen/min"]

        # perf/throughput
        REQUIRED_PERF_KEYS = {"perf/throughput", "perf/total_num_tokens", "perf/time_per_step"}
        if REQUIRED_PERF_KEYS.issubset(aggregated):
            aggregated["perf/throughput"] = aggregated["perf/total_num_tokens"] / (
                aggregated["perf/time_per_step"] * self.total_gpus
            )

        # trainer/idle_ratio
        if "timing_s/gen" in aggregated.keys() and "timing_s/step" in aggregated.keys():
            aggregated["trainer/idle_ratio"] = aggregated["timing_s/gen"] / aggregated["timing_s/step"]

        return aggregated

    def reset(self):
        """Reset Aggregator"""
        self.metric_values.clear()
        self.sample_counts.clear()
        self.timestamps.clear()
        self.step_count = 0

    def get_current_stats(self) -> dict[str, Any]:
        """Get statistics about the current aggregation state (for debugging)"""
        return {
            "step_count": self.step_count,
            "metric_count": len(self.metric_values),
            "total_samples": sum(self.sample_counts),
            "metric_names": list(self.metric_values.keys()),
        }<|MERGE_RESOLUTION|>--- conflicted
+++ resolved
@@ -268,11 +268,7 @@
     Supplement and refine the RolloutSample object,
     """
     # Step 1: Create a DataProto from the AgentLoopOutput to generate the result
-<<<<<<< HEAD
-    gen_batch_output = postprocess_agent_loop_outputs(rs.agent_loop_output_list, tokenizer, config)
-=======
     gen_batch_output = postprocess_agent_loop_outputs(rs, tokenizer, config, processor)
->>>>>>> 6eb3a479
 
     # Step 2: Add uid
     rs.full_batch.non_tensor_batch["uid"] = np.array([f"uid_{rs.sample_id}"] * len(rs.full_batch), dtype=object)

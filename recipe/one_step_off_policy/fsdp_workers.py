--- conflicted
+++ resolved
@@ -110,10 +110,6 @@
 
             self._weight_sync_group.broadcast(tensor, src=0, stream=get_torch_device().current_stream())
             if self._is_rollout:
-<<<<<<< HEAD
-                inference_model.load_weights([(key, tensor)])
-        get_torch_device().empty_cache()
-=======
                 if rollout_name == "vllm":
                     inference_model.load_weights([(key, tensor)])
                 elif rollout_name == "sglang":
@@ -131,7 +127,6 @@
 
         if self.rollout_device_mesh["infer_tp"].get_local_rank() == 0:
             await inference_engine.flush_cache()
->>>>>>> d2c51dc1
 
     @register(dispatch_mode=Dispatch.ONE_TO_ALL)
     def get_actor_weights_info(self):
@@ -321,6 +316,7 @@
         output = output.to("cpu")
 
         # clear kv cache
+        get_torch_device().empty_cache()
         return output
 
     @register(dispatch_mode=Dispatch.ONE_TO_ALL)

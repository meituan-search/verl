--- conflicted
+++ resolved
@@ -823,21 +823,14 @@
         )
         num_replicas = world_size // rollout_world_size
 
-<<<<<<< HEAD
-        self.rollout_replicas = [
-            self.rollout_replica_class(
-                replica_rank=replica_rank, config=self.config, gpus_per_node=self.config.trainer.n_gpus_per_node
-=======
-        rollout_replica_class = get_rollout_replica_class(self.config.actor_rollout_ref.rollout.name)
         rollout_config = self.config.actor_rollout_ref.rollout
         model_config = self.config.actor_rollout_ref.model
         self.rollout_replicas = [
-            rollout_replica_class(
+            self.rollout_replica_class(
                 replica_rank=replica_rank,
                 config=rollout_config,
                 model_config=model_config,
                 gpus_per_node=self.config.trainer.n_gpus_per_node,
->>>>>>> d2c51dc1
             )
             for replica_rank in range(num_replicas)
         ]

# This reference configration yaml is automatically generated via 'scripts/generate_trainer_config.sh'
# in which it invokes 'python3 scripts/print_cfg.py --cfg job ' to flatten the 'verl/trainer/config/ppo_trainer.yaml' config fields into a single file.
# Do not modify this file directly.
# The file is usually only for reference and never used.

actor_rollout_ref:
  actor:
    optim:
      _target_: verl.workers.config.FSDPOptimizerConfig
      optimizer: AdamW
      optimizer_impl: torch.optim
      lr: 1.0e-06
      lr_warmup_steps_ratio: 0.0
      total_training_steps: -1
      weight_decay: 0.01
      lr_warmup_steps: -1
      betas:
      - 0.9
      - 0.999
      clip_grad: 1.0
      min_lr_ratio: 0.0
      num_cycles: 0.5
      lr_scheduler_type: constant
      warmup_style: null
      override_optimizer_config: null
    fsdp_config:
      _target_: verl.workers.config.FSDPEngineConfig
      wrap_policy:
        min_num_params: 0
      param_offload: false
      optimizer_offload: false
      offload_policy: false
      reshard_after_forward: true
      fsdp_size: -1
      forward_prefetch: false
      model_dtype: fp32
      use_orig_params: false
      seed: 42
      full_determinism: false
      ulysses_sequence_parallel_size: 1
      entropy_from_logits_with_chunking: false
      use_torch_compile: true
      entropy_checkpointing: false
      forward_only: false
      strategy: fsdp
      dtype: bfloat16
    _target_: verl.workers.config.FSDPActorConfig
    rollout_n: ${oc.select:actor_rollout_ref.rollout.n,1}
    strategy: fsdp
    ppo_mini_batch_size: 256
    ppo_micro_batch_size: null
    ppo_micro_batch_size_per_gpu: null
    use_dynamic_bsz: false
    ppo_max_token_len_per_gpu: 16384
    clip_ratio: 0.2
    clip_ratio_low: 0.2
    clip_ratio_high: 0.2
    tau_pos: 1.0
    tau_neg: 1.05
    freeze_vision_tower: false
    policy_loss:
      _target_: verl.workers.config.PolicyLossConfig
      loss_mode: vanilla
      clip_cov_ratio: 0.0002
      clip_cov_lb: 1.0
      clip_cov_ub: 5.0
      kl_cov_ratio: 0.0002
      ppo_kl_coef: 0.1
    clip_ratio_c: 3.0
    loss_agg_mode: token-mean
    loss_scale_factor: null
    entropy_coeff: 0
    calculate_entropy: false
    use_kl_loss: false
    use_torch_compile: true
    kl_loss_coef: 0.001
    kl_loss_type: low_var_kl
    ppo_epochs: 1
    shuffle: false
    data_loader_seed: 42
    checkpoint:
      _target_: verl.trainer.config.CheckpointConfig
      save_contents:
      - model
      - optimizer
      - extra
      load_contents: ${.save_contents}
      async_save: false
    use_fused_kernels: ${oc.select:actor_rollout_ref.model.use_fused_kernels,false}
    profiler:
      _target_: verl.utils.profiler.ProfilerConfig
      tool: ${oc.select:global_profiler.tool,null}
      enable: false
      all_ranks: false
      ranks: []
      save_path: ${oc.select:global_profiler.save_path,null}
      tool_config:
        nsys:
          _target_: verl.utils.profiler.config.NsightToolConfig
          discrete: ${oc.select:global_profiler.global_tool_config.nsys.discrete}
        npu:
          _target_: verl.utils.profiler.config.NPUToolConfig
          contents: []
          level: level0
          analysis: true
          discrete: false
        torch:
          _target_: verl.utils.profiler.config.TorchProfilerToolConfig
          step_start: 0
          step_end: null
        torch_memory:
          _target_: verl.utils.profiler.config.TorchMemoryToolConfig
          trace_alloc_max_entries: ${oc.select:global_profiler.global_tool_config.torch_memory.trace_alloc_max_entries,100000}
          stack_depth: ${oc.select:global_profiler.global_tool_config.torch_memory.stack_depth,32}
    router_replay:
      _target_: verl.workers.config.RouterReplayConfig
      mode: disabled
      record_file: null
      replay_file: null
    grad_clip: 1.0
    ulysses_sequence_parallel_size: 1
    entropy_from_logits_with_chunking: false
    entropy_checkpointing: false
    use_remove_padding: ${oc.select:actor_rollout_ref.model.use_remove_padding,false}
  ref:
    rollout_n: ${oc.select:actor_rollout_ref.rollout.n,1}
    strategy: ${actor_rollout_ref.actor.strategy}
    use_torch_compile: ${oc.select:actor_rollout_ref.actor.use_torch_compile,true}
    log_prob_micro_batch_size: null
    log_prob_micro_batch_size_per_gpu: null
    log_prob_use_dynamic_bsz: ${oc.select:actor_rollout_ref.actor.use_dynamic_bsz,false}
    log_prob_max_token_len_per_gpu: ${oc.select:actor_rollout_ref.actor.ppo_max_token_len_per_gpu,16384}
    profiler:
      _target_: verl.utils.profiler.ProfilerConfig
      tool: ${oc.select:global_profiler.tool,null}
      enable: false
      all_ranks: false
      ranks: []
      save_path: ${oc.select:global_profiler.save_path,null}
      tool_config:
        nsys:
          _target_: verl.utils.profiler.config.NsightToolConfig
          discrete: ${oc.select:global_profiler.global_tool_config.nsys.discrete}
        npu:
          _target_: verl.utils.profiler.config.NPUToolConfig
          contents: []
          level: level0
          analysis: true
          discrete: false
        torch:
          _target_: verl.utils.profiler.config.TorchProfilerToolConfig
          step_start: 0
          step_end: null
        torch_memory:
          _target_: verl.utils.profiler.config.TorchMemoryToolConfig
          trace_alloc_max_entries: ${oc.select:global_profiler.global_tool_config.torch_memory.trace_alloc_max_entries,100000}
          stack_depth: ${oc.select:global_profiler.global_tool_config.torch_memory.stack_depth,32}
    router_replay:
      _target_: verl.workers.config.RouterReplayConfig
      mode: disabled
      record_file: null
      replay_file: null
    fsdp_config:
      _target_: verl.workers.config.FSDPEngineConfig
      wrap_policy:
        min_num_params: 0
      param_offload: false
      optimizer_offload: false
      offload_policy: false
      reshard_after_forward: true
      fsdp_size: -1
      forward_prefetch: false
      model_dtype: fp32
      use_orig_params: false
      seed: 42
      full_determinism: false
      ulysses_sequence_parallel_size: 1
      entropy_from_logits_with_chunking: false
      use_torch_compile: true
      entropy_checkpointing: false
      forward_only: true
      strategy: fsdp
      dtype: bfloat16
    _target_: verl.workers.config.FSDPActorConfig
    ulysses_sequence_parallel_size: ${oc.select:actor_rollout_ref.actor.ulysses_sequence_parallel_size,1}
    entropy_from_logits_with_chunking: false
    entropy_checkpointing: false
  rollout:
    _target_: verl.workers.config.RolloutConfig
    name: ???
    mode: async
    temperature: 1.0
    top_k: -1
    top_p: 1
    prompt_length: ${oc.select:data.max_prompt_length,512}
    response_length: ${oc.select:data.max_response_length,512}
    dtype: bfloat16
    gpu_memory_utilization: 0.5
    ignore_eos: false
    enforce_eager: false
    cudagraph_capture_sizes: null
    free_cache_engine: true
    tensor_model_parallel_size: 2
    data_parallel_size: 1
    expert_parallel_size: 1
    pipeline_model_parallel_size: 1
    max_num_batched_tokens: 8192
    max_model_len: null
    max_num_seqs: 1024
    enable_chunked_prefill: true
    enable_prefix_caching: true
    load_format: dummy
    log_prob_micro_batch_size: null
    log_prob_micro_batch_size_per_gpu: null
    log_prob_use_dynamic_bsz: ${oc.select:actor_rollout_ref.actor.use_dynamic_bsz,false}
    log_prob_max_token_len_per_gpu: ${oc.select:actor_rollout_ref.actor.ppo_max_token_len_per_gpu,16384}
    disable_log_stats: true
    do_sample: true
    'n': 1
    over_sample_rate: 0
    multi_stage_wake_up: false
    engine_kwargs:
      vllm: {}
      sglang: {}
    val_kwargs:
      _target_: verl.workers.config.SamplingConfig
      top_k: -1
      top_p: 1.0
      temperature: 0
      'n': 1
      do_sample: false
    multi_turn:
      _target_: verl.workers.config.MultiTurnConfig
      enable: false
      max_assistant_turns: null
      tool_config_path: null
      max_user_turns: null
      max_parallel_calls: 1
      max_tool_response_length: 256
      tool_response_truncate_side: middle
      interaction_config_path: null
      use_inference_chat_template: false
      tokenization_sanity_check_mode: strict
      format: hermes
      num_repeat_rollouts: null
    calculate_log_probs: false
    agent:
      _target_: verl.workers.config.AgentLoopConfig
      num_workers: 8
      default_agent_loop: single_turn_agent
      agent_loop_config_path: null
      custom_async_server:
        _target_: verl.workers.config.CustomAsyncServerConfig
        path: null
        name: null
    update_weights_bucket_megabytes: 512
    trace:
      _target_: verl.workers.config.TraceConfig
      backend: null
      token2text: false
      max_samples_per_step_per_worker: null
    skip_rollout: false
    skip_dump_dir: /tmp/rollout_dump
    skip_tokenizer_init: true
    enable_rollout_routing_replay: false
    profiler:
      _target_: verl.utils.profiler.ProfilerConfig
      tool: ${oc.select:global_profiler.tool,null}
      enable: ${oc.select:actor_rollout_ref.actor.profiler.enable,false}
      all_ranks: ${oc.select:actor_rollout_ref.actor.profiler.all_ranks,false}
      ranks: ${oc.select:actor_rollout_ref.actor.profiler.ranks,[]}
      save_path: ${oc.select:global_profiler.save_path,null}
      tool_config: ${oc.select:actor_rollout_ref.actor.profiler.tool_config,null}
    prometheus:
      _target_: verl.workers.config.PrometheusConfig
      enable: false
      port: 9090
      file: /tmp/ray/session_latest/metrics/prometheus/prometheus.yml
      served_model_name: ${oc.select:actor_rollout_ref.model.path,null}
<<<<<<< HEAD
    mtp: ${oc.select:actor_rollout_ref.model.mtp, null}
=======
    quantization: null
    quantization_config_file: null
>>>>>>> b63fe155
    layered_summon: false
  model:
    _target_: verl.workers.config.HFModelConfig
    path: ~/models/deepseek-llm-7b-chat
    hf_config_path: null
    tokenizer_path: null
    use_shm: false
    trust_remote_code: false
    custom_chat_template: null
    external_lib: null
    override_config: {}
    enable_gradient_checkpointing: true
    enable_activation_offload: false
    use_remove_padding: true
    lora_rank: 0
    lora_alpha: 16
    target_modules: all-linear
    exclude_modules: null
    lora_adapter_path: null
    use_liger: false
    use_fused_kernels: false
    fused_kernel_options:
      impl_backend: torch
    mtp:
      _target_: verl.workers.config.MtpConfig
      enable: false
      enable_train: false
      enable_rollout: false
      detach_encoder: false
      mtp_loss_scaling_factor: 0.1
      speculative_algorithm: EAGLE
      speculative_num_steps: 2
      speculative_eagle_topk: 2
      speculative_num_draft_tokens: 4
      method: mtp
      num_speculative_tokens: 1
  hybrid_engine: true
  nccl_timeout: 600
data:
  tokenizer: null
  use_shm: false
  train_files: ~/data/rlhf/gsm8k/train.parquet
  val_files: ~/data/rlhf/gsm8k/test.parquet
  train_max_samples: -1
  val_max_samples: -1
  prompt_key: prompt
  reward_fn_key: data_source
  max_prompt_length: 512
  max_response_length: 512
  train_batch_size: 1024
  val_batch_size: null
  tool_config_path: ${oc.select:actor_rollout_ref.rollout.multi_turn.tool_config_path,
    null}
  return_raw_input_ids: false
  return_raw_chat: true
  return_full_prompt: false
  shuffle: true
  seed: null
  dataloader_num_workers: 8
  image_patch_size: 14
  validation_shuffle: false
  filter_overlong_prompts: false
  filter_overlong_prompts_workers: 1
  truncation: error
  image_key: images
  video_key: videos
  trust_remote_code: false
  custom_cls:
    path: null
    name: null
  return_multi_modal_inputs: true
  sampler:
    class_path: null
    class_name: null
  datagen:
    path: null
    name: null
  apply_chat_template_kwargs: {}
reward_manager:
  _target_: verl.trainer.config.config.RewardManagerConfig
  source: register
  name: ${oc.select:reward_model.reward_manager,naive}
  module:
    _target_: verl.trainer.config.config.ModuleConfig
    path: null
    name: custom_reward_manager
critic:
  optim:
    _target_: verl.workers.config.FSDPOptimizerConfig
    optimizer: AdamW
    optimizer_impl: torch.optim
    lr: 1.0e-05
    lr_warmup_steps_ratio: 0.0
    total_training_steps: -1
    weight_decay: 0.01
    lr_warmup_steps: -1
    betas:
    - 0.9
    - 0.999
    clip_grad: 1.0
    min_lr_ratio: 0.0
    num_cycles: 0.5
    lr_scheduler_type: constant
    warmup_style: null
    override_optimizer_config: null
  model:
    fsdp_config:
      _target_: verl.workers.config.FSDPEngineConfig
      wrap_policy:
        min_num_params: 0
      param_offload: false
      optimizer_offload: false
      offload_policy: false
      reshard_after_forward: true
      fsdp_size: -1
      forward_prefetch: false
      model_dtype: fp32
      use_orig_params: false
      seed: 42
      full_determinism: false
      ulysses_sequence_parallel_size: 1
      entropy_from_logits_with_chunking: false
      use_torch_compile: true
      entropy_checkpointing: false
      forward_only: false
      strategy: fsdp
      dtype: bfloat16
    path: ~/models/deepseek-llm-7b-chat
    tokenizer_path: ${oc.select:actor_rollout_ref.model.path,"~/models/deepseek-llm-7b-chat"}
    override_config: {}
    external_lib: ${oc.select:actor_rollout_ref.model.external_lib,null}
    trust_remote_code: ${oc.select:actor_rollout_ref.model.trust_remote_code,false}
    _target_: verl.workers.config.FSDPCriticModelCfg
    use_shm: false
    enable_gradient_checkpointing: true
    enable_activation_offload: false
    use_remove_padding: false
    lora_rank: 0
    lora_alpha: 16
    target_modules: all-linear
  _target_: verl.workers.config.FSDPCriticConfig
  rollout_n: ${oc.select:actor_rollout_ref.rollout.n,1}
  strategy: fsdp
  enable: null
  ppo_mini_batch_size: ${oc.select:actor_rollout_ref.actor.ppo_mini_batch_size,256}
  ppo_micro_batch_size: null
  ppo_micro_batch_size_per_gpu: ${oc.select:.ppo_micro_batch_size,null}
  use_dynamic_bsz: ${oc.select:actor_rollout_ref.actor.use_dynamic_bsz,false}
  ppo_max_token_len_per_gpu: 32768
  forward_max_token_len_per_gpu: ${.ppo_max_token_len_per_gpu}
  ppo_epochs: ${oc.select:actor_rollout_ref.actor.ppo_epochs,1}
  shuffle: ${oc.select:actor_rollout_ref.actor.shuffle,false}
  data_loader_seed: 42
  cliprange_value: 0.5
  loss_agg_mode: ${oc.select:actor_rollout_ref.actor.loss_agg_mode,token-mean}
  checkpoint:
    _target_: verl.trainer.config.CheckpointConfig
    save_contents:
    - model
    - optimizer
    - extra
    load_contents: ${.save_contents}
    async_save: false
  profiler:
    _target_: verl.utils.profiler.ProfilerConfig
    tool: ${oc.select:global_profiler.tool,null}
    enable: false
    all_ranks: false
    ranks: []
    save_path: ${oc.select:global_profiler.save_path,null}
    tool_config:
      nsys:
        _target_: verl.utils.profiler.config.NsightToolConfig
        discrete: ${oc.select:global_profiler.global_tool_config.nsys.discrete}
      npu:
        _target_: verl.utils.profiler.config.NPUToolConfig
        contents: []
        level: level0
        analysis: true
        discrete: false
      torch:
        _target_: verl.utils.profiler.config.TorchProfilerToolConfig
        step_start: 0
        step_end: null
      torch_memory:
        _target_: verl.utils.profiler.config.TorchMemoryToolConfig
        trace_alloc_max_entries: ${oc.select:global_profiler.global_tool_config.torch_memory.trace_alloc_max_entries,100000}
        stack_depth: ${oc.select:global_profiler.global_tool_config.torch_memory.stack_depth,32}
  forward_micro_batch_size: ${oc.select:.ppo_micro_batch_size,null}
  forward_micro_batch_size_per_gpu: ${oc.select:.ppo_micro_batch_size_per_gpu,null}
  ulysses_sequence_parallel_size: 1
  grad_clip: 1.0
reward_model:
  enable: false
  enable_resource_pool: false
  n_gpus_per_node: 8
  nnodes: 0
  strategy: fsdp
  model:
    input_tokenizer: ${actor_rollout_ref.model.path}
    path: ~/models/FsfairX-LLaMA3-RM-v0.1
    external_lib: ${actor_rollout_ref.model.external_lib}
    trust_remote_code: false
    override_config: {}
    use_shm: false
    use_remove_padding: false
    use_fused_kernels: ${actor_rollout_ref.model.use_fused_kernels}
    fsdp_config:
      _target_: verl.workers.config.FSDPEngineConfig
      wrap_policy:
        min_num_params: 0
      param_offload: false
      reshard_after_forward: true
      fsdp_size: -1
      forward_prefetch: false
  micro_batch_size: null
  micro_batch_size_per_gpu: null
  max_length: null
  use_dynamic_bsz: ${critic.use_dynamic_bsz}
  forward_max_token_len_per_gpu: ${critic.forward_max_token_len_per_gpu}
  reward_manager: naive
  reward_loop_source: register
  reward_loop_module_path: null
  reward_loop_class_name: null
  launch_reward_fn_async: false
  sandbox_fusion:
    url: null
    max_concurrent: 64
    memory_limit_mb: 1024
  profiler:
    _target_: verl.utils.profiler.ProfilerConfig
    tool: ${oc.select:global_profiler.tool,null}
    enable: false
    all_ranks: false
    ranks: []
    save_path: ${oc.select:global_profiler.save_path,null}
    tool_config: ${oc.select:actor_rollout_ref.actor.profiler.tool_config,null}
  ulysses_sequence_parallel_size: 1
  use_reward_loop: true
  num_workers: 1
  rollout:
    _target_: verl.workers.config.RolloutConfig
    name: ???
    dtype: bfloat16
    gpu_memory_utilization: 0.5
    enforce_eager: true
    cudagraph_capture_sizes: null
    free_cache_engine: true
    data_parallel_size: 1
    expert_parallel_size: 1
    tensor_model_parallel_size: 2
    max_num_batched_tokens: 8192
    max_model_len: null
    max_num_seqs: 1024
    load_format: auto
    engine_kwargs: {}
    limit_images: null
    enable_chunked_prefill: true
    enable_prefix_caching: true
    disable_log_stats: true
    skip_tokenizer_init: false
    prompt_length: 2048
    response_length: 2048
algorithm:
  rollout_correction:
    rollout_is: null
    rollout_is_threshold: 2.0
    rollout_rs: null
    rollout_rs_threshold: null
    rollout_rs_threshold_lower: null
    rollout_token_veto_threshold: null
    bypass_mode: false
    loss_type: ppo_clip
    rollout_is_batch_normalize: false
  _target_: verl.trainer.config.AlgoConfig
  gamma: 1.0
  lam: 1.0
  adv_estimator: gae
  norm_adv_by_std_in_grpo: true
  use_kl_in_reward: false
  kl_penalty: kl
  kl_ctrl:
    _target_: verl.trainer.config.KLControlConfig
    type: fixed
    kl_coef: 0.001
    horizon: 10000
    target_kl: 0.1
  use_pf_ppo: false
  pf_ppo:
    reweight_method: pow
    weight_pow: 2.0
custom_reward_function:
  path: null
  name: compute_score
trainer:
  balance_batch: true
  total_epochs: 30
  total_training_steps: null
  project_name: verl_examples
  experiment_name: gsm8k
  logger:
  - console
  - wandb
  log_val_generations: 0
  rollout_data_dir: null
  validation_data_dir: null
  nnodes: 1
  n_gpus_per_node: 8
  save_freq: -1
  esi_redundant_time: 0
  resume_mode: auto
  resume_from_path: null
  val_before_train: true
  val_only: false
  test_freq: -1
  critic_warmup: 0
  default_hdfs_dir: null
  del_local_ckpt_after_load: false
  default_local_dir: checkpoints/${trainer.project_name}/${trainer.experiment_name}
  max_actor_ckpt_to_keep: null
  max_critic_ckpt_to_keep: null
  ray_wait_register_center_timeout: 300
  device: cuda
  use_legacy_worker_impl: auto
global_profiler:
  _target_: verl.utils.profiler.ProfilerConfig
  tool: null
  steps: null
  profile_continuous_steps: false
  save_path: outputs/profile
  global_tool_config:
    nsys:
      _target_: verl.utils.profiler.config.NsightToolConfig
      discrete: false
      controller_nsight_options:
        trace: cuda,nvtx,cublas,ucx
        cuda-memory-usage: 'true'
        cuda-graph-trace: graph
      worker_nsight_options:
        trace: cuda,nvtx,cublas,ucx
        cuda-memory-usage: 'true'
        cuda-graph-trace: graph
        capture-range: cudaProfilerApi
        capture-range-end: null
        kill: none
    torch_memory:
      trace_alloc_max_entries: 100000
      stack_depth: 32
      context: all
      stacks: all
      kw_args: {}
transfer_queue:
  enable: false
ray_kwargs:
  ray_init:
    num_cpus: null
  timeline_json_file: null<|MERGE_RESOLUTION|>--- conflicted
+++ resolved
@@ -277,12 +277,9 @@
       port: 9090
       file: /tmp/ray/session_latest/metrics/prometheus/prometheus.yml
       served_model_name: ${oc.select:actor_rollout_ref.model.path,null}
-<<<<<<< HEAD
-    mtp: ${oc.select:actor_rollout_ref.model.mtp, null}
-=======
     quantization: null
     quantization_config_file: null
->>>>>>> b63fe155
+    mtp: ${oc.select:actor_rollout_ref.model.mtp, null}
     layered_summon: false
   model:
     _target_: verl.workers.config.HFModelConfig
